# AI Foundry SPA

A modern single-page application (SPA) that provides an interactive chat interface with AI Foundry endpoints. Built with JavaScript and deployed on Azure using infrastructure as code.

<<<<<<< HEAD
## 🏗️ Architecture
=======
## 🚀 Quick Start
>>>>>>> eec88c9c

1. **Prerequisites**: Node.js 20+, .NET 8 SDK, Azure CLI
2. **Setup**: Follow the [Setup Guide](documentation/SETUP.md) for detailed instructions
3. **Deploy**: Use the deployment scripts in `deploy-scripts/`
4. **Develop**: See [Development Guide](documentation/DEVELOPMENT.md) for local development

```bash
# Quick local development
npm install -g azure-functions-core-tools@4
cd src/frontend && npm install
cd ../backend && func start
```

## 🏗 Architecture

**Multi-resource group architecture** with security and scalability in mind:

- **Frontend**: Vanilla JavaScript SPA hosted on Azure Storage Static Website
- **Backend**: C# Azure Function App with system-assigned managed identity  
- **AI Integration**: CancerBot agent through AI Foundry with least-privilege access
- **Infrastructure**: Azure Verified Modules (AVM) Bicep templates
- **Monitoring**: Application Insights with consolidated Log Analytics

<<<<<<< HEAD
### Option 3: DevBox

1. **Create DevBox** using the provided image definition:
   ```yaml
   # Uses imageDefinition.yaml configuration
   ```

2. **The DevBox includes:**
   - Visual Studio 2022 Enterprise
   - All development tools pre-installed
   - Pre-configured VS Code settings
   - Azure Functions Core Tools via WinGet

### Option 2: DevContainer (Codespaces/Docker)

1. Open in GitHub Codespaces or VS Code with Dev Containers extension
2. The container will automatically set up the development environment with:
   - Node.js 20+
   - Azure CLI with Bicep extension
   - Bicep CLI and VS Code extension
   - All necessary development tools
3. Run `npm install` and `npm run dev`

### Option 3: DevBox

1. Create a DevBox using the `devbox/imageDefinition.yaml`
2. The DevBox will pre-install all required tools including:
   - Node.js LTS
   - Azure CLI with Bicep support
   - Visual Studio Code with Bicep extension
   - PowerShell and Git
3. Clone the repository and start developing

## ☁️ Azure Infrastructure

### Modular Deployment with Azure CLI

The infrastructure uses an **orchestrator pattern** that deploys frontend and backend to separate resource groups.

1. **Login to Azure:**
   ```bash
   az login
   az account set --subscription <your-subscription-id>
   ```

2. **Deploy infrastructure (creates resource groups automatically):**
   ```bash
   az deployment sub create \
     --location eastus \
     --template-file infra/main-orchestrator.bicep \
     --parameters infra/dev-orchestrator.parameters.bicepparam
   ```

   Or use the deployment scripts:
   ```bash
   # PowerShell
   ./deploy-scripts/deploy.ps1 -SubscriptionId "your-subscription-id" -Location "eastus"
   
   # Bash
   ./deploy-scripts/deploy.sh -s "your-subscription-id" -l "eastus"
   ```

3. **Infrastructure created:**
   - Frontend Resource Group: `rg-ai-foundry-spa-frontend-dev-{token}`
   - Backend Resource Group: `rg-ai-foundry-spa-backend-dev-{token}`
   - Cross-resource group RBAC for AI Foundry access

4. **Build and deploy .NET Function App backend:**
   ```bash
   # Build the Function App
   cd src/backend
   dotnet build --configuration Release
   
   # Deploy to Azure Function App
   func azure functionapp publish <function-app-name>
   cd ../..
   ```

5. **Build and upload frontend website:**
   ```bash
   # Navigate to frontend directory
   cd src/frontend
   npm run build:dev
   
   # Enable static website hosting (if not already enabled)
   az storage blob service-properties update \
     --account-name staifrontspa001 \
     --resource-group rg-ai-foundry-spa-frontend-dev-001 \
     --static-website \
     --index-document index.html \
     --404-document index.html
   
   # Upload files
   az storage blob upload-batch \
     --destination '$web' \
     --source ./dist \
     --account-name staifrontspa001 \
     --auth-mode login
   ```

### Alternative: Deployment Scripts

#### PowerShell (Windows)
```powershell
./deploy-scripts/deploy.ps1 -ResourceGroupName "rg-ai-foundry-spa-dev" -Location "eastus"
```

#### Bash (Linux/macOS/WSL)
```bash
./deploy-scripts/deploy.sh -g "rg-ai-foundry-spa-dev" -l "eastus"
```

Both scripts support additional options:
- `-SkipBuild` (PowerShell) or `--skip-build` (Bash): Skip the npm build step
- `-ParametersFile` (PowerShell) or `-p` (Bash): Use a different parameters file

1. **Deploy infrastructure:**
   ```bash
   az deployment sub create \\
     --location eastus \\
     --template-file infra/main-orchestrator.bicep \\
     --parameters infra/dev-orchestrator.parameters.bicepparam
   ```

2. **Build and deploy Function App backend:**
   ```bash
   cd src/backend
   dotnet build --configuration Release
   func azure functionapp publish <function-app-name>
   cd ../..
   ```

3. **Build and upload frontend website:**
   ```bash
   npm run build
   az storage blob upload-batch \\
     --destination $web \\
     --source ./dist \\
     --account-name <storage-account-name>
   ```

## 🔧 Configuration

### AI Foundry Endpoints

Configure your AI Foundry endpoints in `infra/dev-orchestrator.parameters.bicepparam`:

```bicep
using 'main-orchestrator.bicep'

param aiFoundryEndpoint = 'https://your-ai-foundry-dev.azureml.net'
param aiFoundryDeployment = 'gpt-4'
param aiFoundryAgentName = 'CancerBot'
```

## ✅ Verify Installation

Run these commands to verify all tools are installed correctly:

```bash
# Check Node.js version
node --version  # Should be 20.x or higher

# Check npm version
npm --version

# Check .NET version
dotnet --version  # Should be 8.0.x

# Check Azure CLI
az --version

# Check Bicep
az bicep version

# Check Azure Functions Core Tools
func --version  # Should be 4.x

# Check if all tools work together
az account show  # Should show your Azure account
```

### Expected Output Examples:
```bash
$ node --version
v20.11.0

$ dotnet --version
8.0.204

$ func --version
4.0.5530

$ az bicep version
Bicep CLI version 0.24.166
```

If any command fails, refer to the [Prerequisites](#📋-prerequisites) section for installation instructions.

## 📁 Project Structure

```
ai-in-a-box/
├── src/                          # Source code
│   ├── frontend/                 # Frontend SPA (Vanilla JS + Vite)
│   │   ├── main.js              # Application entry point
│   │   ├── ai-foundry-client-backend.js # AI Foundry backend proxy client
│   │   ├── style.css            # Styles
│   │   ├── index.html           # Main HTML file
│   │   ├── package.json         # Node.js dependencies
│   │   ├── .env                 # Local development environment
│   │   ├── .env.production      # Production environment
│   │   └── environments/        # Environment configurations
│   └── backend/                  # Backend Function App (C# .NET 8)
│       ├── AIFoundryProxyFunction.cs # HTTP trigger function
│       ├── Program.cs           # Function App startup
│       ├── AIFoundryProxy.csproj # Project file
│       ├── host.json           # Function App configuration
│       └── local.settings.json # Local development settings
│   └── tests/                   # Backend unit and integration tests
│       └── AIFoundryProxy.Tests/ # Test project (xUnit)
│           ├── BasicFunctionTests.cs # Function initialization tests
│           ├── ChatModelsTests.cs    # Model validation tests
│           ├── UtilityMethodTests.cs # Helper method tests
│           ├── SimulationLogicTests.cs # AI simulation tests
│           ├── IntegrationTests.cs   # End-to-end tests
│           ├── AIFoundryProxy.Tests.csproj # Test project file
│           └── README.md         # Test documentation
├── infra/                        # Bicep infrastructure (modular design)
│   ├── main-orchestrator.bicep  # Subscription-level orchestrator
│   ├── dev-orchestrator.parameters.bicepparam # Development parameters
│   └── modules/                 # Infrastructure modules
│       ├── frontend.bicep       # Frontend resources (Storage, App Insights)
│       ├── backend.bicep        # Backend resources (Function App, App Insights)
│       └── rbac.bicep          # Cross-resource group RBAC
├── devbox/                      # DevBox configuration
│   └── imageDefinition.yaml    # DevBox image definition
├── .devcontainer/               # DevContainer configuration
│   └── devcontainer.json
├── tests/                       # Testing scripts
│   ├── Test-FunctionEndpoints.ps1 # PowerShell endpoint tests
│   └── TEST.md                 # Testing documentation
├── documentation/               # Additional documentation
│   ├── SETUP.md                # Development setup guide
│   ├── PUBLIC_MODE_SETUP.md    # Public mode configuration guide
│   ├── MULTI_RG_ARCHITECTURE.md # Multi-resource group architecture
│   ├── THREAD_PERSISTENCE_FIX.md # Thread persistence solution
│   └── AI_FOUNDRY_BROWSER_LIMITATIONS.md # Browser integration details
├── deploy-scripts/              # Deployment automation
│   ├── deploy.ps1               # Full deployment script (PowerShell)
│   ├── deploy-backend.ps1       # Backend-only deployment
│   ├── deploy-frontend-only.ps1 # Frontend-only deployment
│   └── deploy.sh                # Full deployment script (Bash)
└── vite.config.js              # Vite build configuration (root level)
```

## 🔒 Security

- All credentials managed via Azure Managed Identity (no client-side secrets)
- HTTPS-only communication
- CORS properly configured for frontend domain
- **Public mode** - no user authentication required
- **Backend proxy pattern** - AI Foundry credentials never exposed to browser
- Minimum TLS 1.2

## 🚀 Available Scripts

### Frontend (from root directory)
- `npm run dev` - Start development server
- `npm run build` - Build for production
- `npm run preview` - Preview production build
- `npm run deploy` - Deploy to Azure Storage (requires environment setup)

### Backend (from src/backend directory)
- `dotnet build` - Build the Function App
- `dotnet build --configuration Release` - Build for production
- `func start` - Start Function App locally (requires Azure Functions Core Tools)
- `func azure functionapp publish <function-app-name>` - Deploy to Azure

### Infrastructure
- `./deploy-scripts/deploy.ps1` - Deploy infrastructure and applications (PowerShell)
- `./deploy-scripts/deploy.sh` - Deploy infrastructure and applications (Bash)

### Verification & Debugging
- `node --version` - Check Node.js version
- `dotnet --version` - Check .NET SDK version
- `func --version` - Check Azure Functions Core Tools version
- `az --version` - Check Azure CLI version
- `az bicep version` - Check Bicep version
- `az account show` - Verify Azure authentication

### Testing & Validation
- `./tests/Test-FunctionEndpoints.ps1` - Test Function App endpoints and conversation threading (PowerShell)
- `./tests/run-backend-tests.sh` - Run comprehensive backend unit and integration tests
- `cd src/tests/AIFoundryProxy.Tests && dotnet test` - Run backend tests directly

### CI/CD Secrets

For GitHub Actions deployment, configure the following repository secrets:

| Secret | Description | Format |
|--------|-------------|---------|
| `AZURE_CREDENTIALS` | Azure service principal credentials | JSON object with clientId, clientSecret, subscriptionId, tenantId |

Example `AZURE_CREDENTIALS` format:
```json
{
  "clientId": "your-client-id",
  "clientSecret": "your-client-secret",
  "subscriptionId": "your-subscription-id",
  "tenantId": "your-tenant-id"
}
```

To create the service principal:
```bash
az ad sp create-for-rbac \
  --name "ai-foundry-spa-github-actions" \
  --role "Contributor" \
  --scopes "/subscriptions/your-subscription-id" \
  --sdk-auth
```

## 🌐 Environment Variables

| Variable | Description | Required |
|----------|-------------|----------|
| `VITE_BACKEND_URL` | Backend Function App URL | Yes |
| `VITE_USE_BACKEND` | Enable backend proxy mode | Yes (set to true) |
| `VITE_PUBLIC_MODE` | Enable public mode | Yes (set to true) |
| `VITE_AI_FOUNDRY_AGENT_NAME` | AI Foundry agent name | Yes |
| `VITE_AI_FOUNDRY_ENDPOINT` | AI Foundry endpoint URL | Yes |
| `VITE_AI_FOUNDRY_DEPLOYMENT` | AI model deployment name | Yes |
| `VITE_STORAGE_ACCOUNT_NAME` | Azure Storage account name | For deployment |
=======
**Key Features**: Public mode deployment, real-time conversations, responsive UI, PowerShell test suite
>>>>>>> eec88c9c

## 📚 Documentation

| Guide | Description |
|-------|-------------|
| [Setup Guide](documentation/SETUP.md) | Initial deployment and configuration |
| [Development Guide](documentation/DEVELOPMENT.md) | Local development workflow and tools |
| [Configuration Guide](documentation/CONFIGURATION.md) | Environment variables and service configuration |
| [Infrastructure Guide](documentation/INFRASTRUCTURE.md) | Architecture details and deployment patterns |
| [Multi-RG Architecture](documentation/MULTI_RG_ARCHITECTURE.md) | Resource group design decisions |
| [Public Mode Setup](documentation/PUBLIC_MODE_SETUP.md) | Authentication and security configuration |
| [Thread Persistence](documentation/THREAD_PERSISTENCE_FIX.md) | Conversation state management |
| [Browser Limitations](documentation/AI_FOUNDRY_BROWSER_LIMITATIONS.md) | Browser compatibility notes |
| [Testing Guide](tests/TEST.md) | Test scripts and validation procedures |

## 🛠 Development Environments

- **DevContainer**: VS Code development containers with pre-configured tools
- **DevBox**: Microsoft DevBox configuration for team development
- **Local**: Manual setup with Node.js, .NET 8, and Azure CLI

See [Development Guide](documentation/DEVELOPMENT.md) for detailed setup instructions.

## 🤝 Contributing

1. Fork the repository
2. Create a feature branch
3. Follow the coding standards in [.github/copilot-instructions.md](.github/copilot-instructions.md)
4. Submit a pull request

## 📄 License

This project is licensed under the MIT License - see the [LICENSE](LICENSE) file for details.

---

For detailed information, start with the [Setup Guide](documentation/SETUP.md) or explore the [Documentation](documentation/) folder.<|MERGE_RESOLUTION|>--- conflicted
+++ resolved
@@ -2,11 +2,8 @@
 
 A modern single-page application (SPA) that provides an interactive chat interface with AI Foundry endpoints. Built with JavaScript and deployed on Azure using infrastructure as code.
 
-<<<<<<< HEAD
-## 🏗️ Architecture
-=======
+
 ## 🚀 Quick Start
->>>>>>> eec88c9c
 
 1. **Prerequisites**: Node.js 20+, .NET 8 SDK, Azure CLI
 2. **Setup**: Follow the [Setup Guide](documentation/SETUP.md) for detailed instructions
@@ -29,345 +26,6 @@
 - **AI Integration**: CancerBot agent through AI Foundry with least-privilege access
 - **Infrastructure**: Azure Verified Modules (AVM) Bicep templates
 - **Monitoring**: Application Insights with consolidated Log Analytics
-
-<<<<<<< HEAD
-### Option 3: DevBox
-
-1. **Create DevBox** using the provided image definition:
-   ```yaml
-   # Uses imageDefinition.yaml configuration
-   ```
-
-2. **The DevBox includes:**
-   - Visual Studio 2022 Enterprise
-   - All development tools pre-installed
-   - Pre-configured VS Code settings
-   - Azure Functions Core Tools via WinGet
-
-### Option 2: DevContainer (Codespaces/Docker)
-
-1. Open in GitHub Codespaces or VS Code with Dev Containers extension
-2. The container will automatically set up the development environment with:
-   - Node.js 20+
-   - Azure CLI with Bicep extension
-   - Bicep CLI and VS Code extension
-   - All necessary development tools
-3. Run `npm install` and `npm run dev`
-
-### Option 3: DevBox
-
-1. Create a DevBox using the `devbox/imageDefinition.yaml`
-2. The DevBox will pre-install all required tools including:
-   - Node.js LTS
-   - Azure CLI with Bicep support
-   - Visual Studio Code with Bicep extension
-   - PowerShell and Git
-3. Clone the repository and start developing
-
-## ☁️ Azure Infrastructure
-
-### Modular Deployment with Azure CLI
-
-The infrastructure uses an **orchestrator pattern** that deploys frontend and backend to separate resource groups.
-
-1. **Login to Azure:**
-   ```bash
-   az login
-   az account set --subscription <your-subscription-id>
-   ```
-
-2. **Deploy infrastructure (creates resource groups automatically):**
-   ```bash
-   az deployment sub create \
-     --location eastus \
-     --template-file infra/main-orchestrator.bicep \
-     --parameters infra/dev-orchestrator.parameters.bicepparam
-   ```
-
-   Or use the deployment scripts:
-   ```bash
-   # PowerShell
-   ./deploy-scripts/deploy.ps1 -SubscriptionId "your-subscription-id" -Location "eastus"
-   
-   # Bash
-   ./deploy-scripts/deploy.sh -s "your-subscription-id" -l "eastus"
-   ```
-
-3. **Infrastructure created:**
-   - Frontend Resource Group: `rg-ai-foundry-spa-frontend-dev-{token}`
-   - Backend Resource Group: `rg-ai-foundry-spa-backend-dev-{token}`
-   - Cross-resource group RBAC for AI Foundry access
-
-4. **Build and deploy .NET Function App backend:**
-   ```bash
-   # Build the Function App
-   cd src/backend
-   dotnet build --configuration Release
-   
-   # Deploy to Azure Function App
-   func azure functionapp publish <function-app-name>
-   cd ../..
-   ```
-
-5. **Build and upload frontend website:**
-   ```bash
-   # Navigate to frontend directory
-   cd src/frontend
-   npm run build:dev
-   
-   # Enable static website hosting (if not already enabled)
-   az storage blob service-properties update \
-     --account-name staifrontspa001 \
-     --resource-group rg-ai-foundry-spa-frontend-dev-001 \
-     --static-website \
-     --index-document index.html \
-     --404-document index.html
-   
-   # Upload files
-   az storage blob upload-batch \
-     --destination '$web' \
-     --source ./dist \
-     --account-name staifrontspa001 \
-     --auth-mode login
-   ```
-
-### Alternative: Deployment Scripts
-
-#### PowerShell (Windows)
-```powershell
-./deploy-scripts/deploy.ps1 -ResourceGroupName "rg-ai-foundry-spa-dev" -Location "eastus"
-```
-
-#### Bash (Linux/macOS/WSL)
-```bash
-./deploy-scripts/deploy.sh -g "rg-ai-foundry-spa-dev" -l "eastus"
-```
-
-Both scripts support additional options:
-- `-SkipBuild` (PowerShell) or `--skip-build` (Bash): Skip the npm build step
-- `-ParametersFile` (PowerShell) or `-p` (Bash): Use a different parameters file
-
-1. **Deploy infrastructure:**
-   ```bash
-   az deployment sub create \\
-     --location eastus \\
-     --template-file infra/main-orchestrator.bicep \\
-     --parameters infra/dev-orchestrator.parameters.bicepparam
-   ```
-
-2. **Build and deploy Function App backend:**
-   ```bash
-   cd src/backend
-   dotnet build --configuration Release
-   func azure functionapp publish <function-app-name>
-   cd ../..
-   ```
-
-3. **Build and upload frontend website:**
-   ```bash
-   npm run build
-   az storage blob upload-batch \\
-     --destination $web \\
-     --source ./dist \\
-     --account-name <storage-account-name>
-   ```
-
-## 🔧 Configuration
-
-### AI Foundry Endpoints
-
-Configure your AI Foundry endpoints in `infra/dev-orchestrator.parameters.bicepparam`:
-
-```bicep
-using 'main-orchestrator.bicep'
-
-param aiFoundryEndpoint = 'https://your-ai-foundry-dev.azureml.net'
-param aiFoundryDeployment = 'gpt-4'
-param aiFoundryAgentName = 'CancerBot'
-```
-
-## ✅ Verify Installation
-
-Run these commands to verify all tools are installed correctly:
-
-```bash
-# Check Node.js version
-node --version  # Should be 20.x or higher
-
-# Check npm version
-npm --version
-
-# Check .NET version
-dotnet --version  # Should be 8.0.x
-
-# Check Azure CLI
-az --version
-
-# Check Bicep
-az bicep version
-
-# Check Azure Functions Core Tools
-func --version  # Should be 4.x
-
-# Check if all tools work together
-az account show  # Should show your Azure account
-```
-
-### Expected Output Examples:
-```bash
-$ node --version
-v20.11.0
-
-$ dotnet --version
-8.0.204
-
-$ func --version
-4.0.5530
-
-$ az bicep version
-Bicep CLI version 0.24.166
-```
-
-If any command fails, refer to the [Prerequisites](#📋-prerequisites) section for installation instructions.
-
-## 📁 Project Structure
-
-```
-ai-in-a-box/
-├── src/                          # Source code
-│   ├── frontend/                 # Frontend SPA (Vanilla JS + Vite)
-│   │   ├── main.js              # Application entry point
-│   │   ├── ai-foundry-client-backend.js # AI Foundry backend proxy client
-│   │   ├── style.css            # Styles
-│   │   ├── index.html           # Main HTML file
-│   │   ├── package.json         # Node.js dependencies
-│   │   ├── .env                 # Local development environment
-│   │   ├── .env.production      # Production environment
-│   │   └── environments/        # Environment configurations
-│   └── backend/                  # Backend Function App (C# .NET 8)
-│       ├── AIFoundryProxyFunction.cs # HTTP trigger function
-│       ├── Program.cs           # Function App startup
-│       ├── AIFoundryProxy.csproj # Project file
-│       ├── host.json           # Function App configuration
-│       └── local.settings.json # Local development settings
-│   └── tests/                   # Backend unit and integration tests
-│       └── AIFoundryProxy.Tests/ # Test project (xUnit)
-│           ├── BasicFunctionTests.cs # Function initialization tests
-│           ├── ChatModelsTests.cs    # Model validation tests
-│           ├── UtilityMethodTests.cs # Helper method tests
-│           ├── SimulationLogicTests.cs # AI simulation tests
-│           ├── IntegrationTests.cs   # End-to-end tests
-│           ├── AIFoundryProxy.Tests.csproj # Test project file
-│           └── README.md         # Test documentation
-├── infra/                        # Bicep infrastructure (modular design)
-│   ├── main-orchestrator.bicep  # Subscription-level orchestrator
-│   ├── dev-orchestrator.parameters.bicepparam # Development parameters
-│   └── modules/                 # Infrastructure modules
-│       ├── frontend.bicep       # Frontend resources (Storage, App Insights)
-│       ├── backend.bicep        # Backend resources (Function App, App Insights)
-│       └── rbac.bicep          # Cross-resource group RBAC
-├── devbox/                      # DevBox configuration
-│   └── imageDefinition.yaml    # DevBox image definition
-├── .devcontainer/               # DevContainer configuration
-│   └── devcontainer.json
-├── tests/                       # Testing scripts
-│   ├── Test-FunctionEndpoints.ps1 # PowerShell endpoint tests
-│   └── TEST.md                 # Testing documentation
-├── documentation/               # Additional documentation
-│   ├── SETUP.md                # Development setup guide
-│   ├── PUBLIC_MODE_SETUP.md    # Public mode configuration guide
-│   ├── MULTI_RG_ARCHITECTURE.md # Multi-resource group architecture
-│   ├── THREAD_PERSISTENCE_FIX.md # Thread persistence solution
-│   └── AI_FOUNDRY_BROWSER_LIMITATIONS.md # Browser integration details
-├── deploy-scripts/              # Deployment automation
-│   ├── deploy.ps1               # Full deployment script (PowerShell)
-│   ├── deploy-backend.ps1       # Backend-only deployment
-│   ├── deploy-frontend-only.ps1 # Frontend-only deployment
-│   └── deploy.sh                # Full deployment script (Bash)
-└── vite.config.js              # Vite build configuration (root level)
-```
-
-## 🔒 Security
-
-- All credentials managed via Azure Managed Identity (no client-side secrets)
-- HTTPS-only communication
-- CORS properly configured for frontend domain
-- **Public mode** - no user authentication required
-- **Backend proxy pattern** - AI Foundry credentials never exposed to browser
-- Minimum TLS 1.2
-
-## 🚀 Available Scripts
-
-### Frontend (from root directory)
-- `npm run dev` - Start development server
-- `npm run build` - Build for production
-- `npm run preview` - Preview production build
-- `npm run deploy` - Deploy to Azure Storage (requires environment setup)
-
-### Backend (from src/backend directory)
-- `dotnet build` - Build the Function App
-- `dotnet build --configuration Release` - Build for production
-- `func start` - Start Function App locally (requires Azure Functions Core Tools)
-- `func azure functionapp publish <function-app-name>` - Deploy to Azure
-
-### Infrastructure
-- `./deploy-scripts/deploy.ps1` - Deploy infrastructure and applications (PowerShell)
-- `./deploy-scripts/deploy.sh` - Deploy infrastructure and applications (Bash)
-
-### Verification & Debugging
-- `node --version` - Check Node.js version
-- `dotnet --version` - Check .NET SDK version
-- `func --version` - Check Azure Functions Core Tools version
-- `az --version` - Check Azure CLI version
-- `az bicep version` - Check Bicep version
-- `az account show` - Verify Azure authentication
-
-### Testing & Validation
-- `./tests/Test-FunctionEndpoints.ps1` - Test Function App endpoints and conversation threading (PowerShell)
-- `./tests/run-backend-tests.sh` - Run comprehensive backend unit and integration tests
-- `cd src/tests/AIFoundryProxy.Tests && dotnet test` - Run backend tests directly
-
-### CI/CD Secrets
-
-For GitHub Actions deployment, configure the following repository secrets:
-
-| Secret | Description | Format |
-|--------|-------------|---------|
-| `AZURE_CREDENTIALS` | Azure service principal credentials | JSON object with clientId, clientSecret, subscriptionId, tenantId |
-
-Example `AZURE_CREDENTIALS` format:
-```json
-{
-  "clientId": "your-client-id",
-  "clientSecret": "your-client-secret",
-  "subscriptionId": "your-subscription-id",
-  "tenantId": "your-tenant-id"
-}
-```
-
-To create the service principal:
-```bash
-az ad sp create-for-rbac \
-  --name "ai-foundry-spa-github-actions" \
-  --role "Contributor" \
-  --scopes "/subscriptions/your-subscription-id" \
-  --sdk-auth
-```
-
-## 🌐 Environment Variables
-
-| Variable | Description | Required |
-|----------|-------------|----------|
-| `VITE_BACKEND_URL` | Backend Function App URL | Yes |
-| `VITE_USE_BACKEND` | Enable backend proxy mode | Yes (set to true) |
-| `VITE_PUBLIC_MODE` | Enable public mode | Yes (set to true) |
-| `VITE_AI_FOUNDRY_AGENT_NAME` | AI Foundry agent name | Yes |
-| `VITE_AI_FOUNDRY_ENDPOINT` | AI Foundry endpoint URL | Yes |
-| `VITE_AI_FOUNDRY_DEPLOYMENT` | AI model deployment name | Yes |
-| `VITE_STORAGE_ACCOUNT_NAME` | Azure Storage account name | For deployment |
-=======
-**Key Features**: Public mode deployment, real-time conversations, responsive UI, PowerShell test suite
->>>>>>> eec88c9c
 
 ## 📚 Documentation
 
