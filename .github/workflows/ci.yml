name: CI - Build and Test

# Prevent duplicate runs: 
# - Run on push to main/develop only (not feature branches)
# - Run on pull requests to main/develop (covers feature branch changes)
# - Manual trigger for testing/debugging
# - Scheduled weekly runs for maintenance
# - Use concurrency groups to cancel previous runs
on:
  push:
    branches: [main]
    paths:
      - 'src/**'
      - '.github/workflows/**'
      - 'infra/**'
      - 'package*.json'
      - '*.csproj'
  
  # Manual trigger (includes deployment to dev environment)
  workflow_dispatch:
    inputs:
      debug_mode:
        description: 'Enable debug logging'
        required: false
        default: false
        type: boolean
  
  # Weekly scheduled run (Sundays at 3 AM UTC)
  schedule:
    - cron: '0 3 * * 0'
  pull_request:
    branches: [main]
    paths:
      - 'src/**'
      - '.github/workflows/**'
      - 'infra/**'
      - 'package*.json'
      - '*.csproj'

# Cancel previous runs when pushing new commits
concurrency:
  group: ${{ github.workflow }}-${{ github.ref }}
  cancel-in-progress: true

jobs:
  bicep-build:
    name: Infrastructure Build
    uses: ./.github/workflows/shared-bicep-build.yml
    secrets: inherit
    permissions:
      contents: read

  frontend-build:
    name: Frontend Build and Test
    uses: ./.github/workflows/shared-frontend-build.yml
    with:
      node-version: ${{ vars.NODE_VERSION || '20' }}
      upload-artifacts: true
      artifact-name: frontend-dist
    secrets: inherit
    permissions:
      contents: read

  backend-build:
    name: Backend Build and Test
    uses: ./.github/workflows/shared-backend-build.yml
    with:
      dotnet-version: ${{ vars.DOTNET_VERSION || '8.0.x' }}
      upload-artifacts: true
      artifact-name: backend-publish
    secrets: inherit
    permissions:
      contents: read

  # ============================================================================
  # ADE END-TO-END VALIDATION JOBS
  # ============================================================================
  # Deploy ADE environments AND application code for complete validation
  # This provides true end-to-end testing of the deployment pipeline
  # - Creates ADE infrastructure environments
  # - Deploys frontend code to Static Web App
  # - Deploys backend code to Function App
  # - Tests deployed applications for functionality
  # - Validates complete deployment pipeline before main branch deployment
  
  deploy-ade-frontend-validation:
    name: ADE Frontend E2E Validation
    runs-on: ubuntu-latest
<<<<<<< HEAD
    needs: [bicep-validation, frontend-build]
    if: ${{ github.event_name != 'scheduled' }}
=======
    needs: [bicep-build, frontend-build]
    if: github.event_name == 'pull_request' || (github.event_name == 'push' && github.ref == 'refs/heads/main')
>>>>>>> 54a46e67
    outputs:
      ade-environment-name: ${{ steps.create-ade.outputs.ade-environment-name }}
      resource-group-name: ${{ steps.create-ade.outputs.resource-group-name }}
      validation-status: ${{ steps.test-frontend-application.outputs.status }}
    permissions:
      contents: read
      id-token: write
    steps:
    - name: Checkout repository
      uses: actions/checkout@v5
      
    - name: Download infrastructure artifacts
      uses: actions/download-artifact@v6
      with:
        name: infrastructure
        path: ./infra/
      
    - name: Setup Node.js
      uses: actions/setup-node@v6
      with:
        node-version: ${{ vars.NODE_VERSION || '20' }}
        cache: 'npm'
        cache-dependency-path: src/frontend/package-lock.json
      
    - name: Download frontend artifacts
      uses: actions/download-artifact@v6
      with:
        name: frontend-dist
        path: ./src/frontend/dist/
        
    - name: Azure CLI Login
      uses: azure/login@v2
      with:
        creds: ${{ secrets.AZURE_CREDENTIALS }}
    
    - name: Create ADE Frontend Environment
      id: create-ade
      run: |
        echo "🚀 Creating ADE frontend environment for validation..."
        
        # Generate unique environment name based on event type (includes run attempt for reruns)
        if [ "${{ github.event_name }}" = "pull_request" ]; then
          ADE_ENV_NAME="pr-fd-${{ github.event.number }}-${{ github.run_number }}-${{ github.run_attempt }}"
        else
          ADE_ENV_NAME="main-fd-${{ github.run_number }}-${{ github.run_attempt }}"
        fi
        
        echo "ADE_ENVIRONMENT_NAME=$ADE_ENV_NAME" >> $GITHUB_ENV
        echo "ade-environment-name=$ADE_ENV_NAME" >> $GITHUB_OUTPUT
        
        # Construct resource group name using ADE naming convention
        RESOURCE_GROUP="ai-foundry-$ADE_ENV_NAME"
        echo "RESOURCE_GROUP_NAME=$RESOURCE_GROUP" >> $GITHUB_ENV
        echo "resource-group-name=$RESOURCE_GROUP" >> $GITHUB_OUTPUT
        
        # Update static ADE parameters file with dynamic environment name
        jq --arg applicationName "$ADE_ENV_NAME" '.applicationName = $applicationName' infra/environments/frontend/ade.parameters.json > /tmp/ade-frontend-params.json
        
        # Calculate expiration time (8 hours from now)
        EXPIRATION_TIME=$(date -u -d "+8 hours" '+%Y-%m-%dT%H:%M:%SZ')
        echo "🕒 Setting environment expiration to: $EXPIRATION_TIME"
        
        # Create ADE environment with 8-hour expiration
        echo "📦 Deploying ADE frontend environment: $ADE_ENV_NAME (expires in 8 hours)"
        az devcenter dev environment create \
          --dev-center-name "devcenter-eus-dev" \
          --project-name "ai-foundry" \
          --catalog-name "ai-in-abox-infrastructure" \
          --environment-definition-name "AI_Foundry_SPA_Frontend" \
          --environment-type "dev" \
          --name "$ADE_ENV_NAME" \
          --parameters /tmp/ade-frontend-params.json \
          --expiration "$EXPIRATION_TIME" \
          --no-wait
        
        echo "⏳ Waiting for ADE frontend environment deployment to complete..."
        
        # Wait for deployment to complete (timeout after 10 minutes)
        timeout=600
        elapsed=0
        while [ $elapsed -lt $timeout ]; do
          status=$(az devcenter dev environment show \
            --dev-center-name "devcenter-eus-dev" \
            --project-name "ai-foundry" \
            --name "$ADE_ENV_NAME" \
            --query "provisioningState" \
            --output tsv || echo "NotFound")
          
          echo "🔍 Frontend environment status: $status (${elapsed}s elapsed)"
          
          if [ "$status" = "Succeeded" ]; then
            echo "✅ ADE frontend environment deployed successfully!"
            break
          elif [ "$status" = "Failed" ]; then
            echo "❌ ADE frontend environment deployment failed!"
            exit 1
          fi
          
          sleep 30
          elapsed=$((elapsed + 30))
        done
        
        if [ $elapsed -ge $timeout ]; then
          echo "❌ ADE frontend environment deployment timed out after 10 minutes!"
          exit 1
        fi
    
    - name: Validate Frontend Deployment
      id: validate-deployment
      run: |
        echo "🔍 Validating frontend deployment in ADE environment..."
        
        # Get resource group name from previous step output
        RESOURCE_GROUP="${{ steps.create-ade.outputs.resource-group-name }}"
        
        # Find Static Web App by resource type
        STATIC_WEB_APP_NAME=$(az staticwebapp list \
          --resource-group "$RESOURCE_GROUP" \
          --query "[0].name" \
          --output tsv)
        
        if [ -z "$STATIC_WEB_APP_NAME" ] || [ "$STATIC_WEB_APP_NAME" = "null" ]; then
          echo "❌ No Static Web App found in resource group: $RESOURCE_GROUP"
          exit 1
        fi
        
        echo "✅ Frontend infrastructure validation passed - Static Web App: $STATIC_WEB_APP_NAME"

    - name: Install SWA CLI
      run: |
        echo "📦 Installing Azure Static Web Apps CLI..."
        npm install -g @azure/static-web-apps-cli

    - name: Deploy Frontend Code to ADE Static Web App
      run: |
        echo "🚀 Deploying frontend code to ADE Static Web App..."
        
        # Get resource group and Static Web App name from previous steps
        RESOURCE_GROUP="${{ steps.create-ade.outputs.resource-group-name }}"
        STATIC_WEB_APP_NAME=$(az staticwebapp list \
          --resource-group "$RESOURCE_GROUP" \
          --query "[0].name" \
          --output tsv)
        
        if [ -z "$STATIC_WEB_APP_NAME" ] || [ "$STATIC_WEB_APP_NAME" = "null" ]; then
          echo "❌ Static Web App not found for deployment"
          exit 1
        fi
        
        echo "📦 Deploying to Static Web App: $STATIC_WEB_APP_NAME"
        
        # For ADE environments, rebuild frontend with demonstration/testing backend URL
        echo "🔧 Rebuilding frontend for ADE environment..."
        cd src/frontend
        
        # Set environment variables for ADE build (uses simulation mode for testing)
        export VITE_BACKEND_URL="https://demo-backend.azure.com/api"
        export VITE_USE_BACKEND=false
        export VITE_PUBLIC_MODE=false
        export VITE_AI_FOUNDRY_AGENT_NAME="AI in A Box (ADE Test)"
        
        echo "Building ADE frontend with demonstration settings:"
        echo "  VITE_BACKEND_URL=$VITE_BACKEND_URL"
        echo "  VITE_USE_BACKEND=$VITE_USE_BACKEND"
        echo "  VITE_PUBLIC_MODE=$VITE_PUBLIC_MODE"
        
        # Install dependencies and rebuild
        npm ci
        npm run build:dev
        
        # Go back to root
        cd ../..
        
        # Get deployment token for the Static Web App
        DEPLOYMENT_TOKEN=$(az staticwebapp secrets list \
          --name "$STATIC_WEB_APP_NAME" \
          --resource-group "$RESOURCE_GROUP" \
          --query "properties.apiKey" \
          --output tsv)
        
        if [ -z "$DEPLOYMENT_TOKEN" ] || [ "$DEPLOYMENT_TOKEN" = "null" ]; then
          echo "❌ Failed to get deployment token for Static Web App"
          exit 1
        fi
        
        # Deploy using SWA CLI
        swa deploy \
          --app-location "./src/frontend/dist" \
          --deployment-token "$DEPLOYMENT_TOKEN" \
          --env "default"
        
        echo "✅ Frontend code deployed successfully to ADE environment!"

    - name: Test Frontend Application
      id: test-frontend-application
      run: |
        echo "🧪 Testing deployed frontend application..."
        
        # Get resource group and Static Web App details
        RESOURCE_GROUP="${{ steps.create-ade.outputs.resource-group-name }}"
        STATIC_WEB_APP_NAME=$(az staticwebapp list \
          --resource-group "$RESOURCE_GROUP" \
          --query "[0].name" \
          --output tsv)
        
        # Get Static Web App URL
        STATIC_WEB_APP_HOSTNAME=$(az staticwebapp show \
          --name "$STATIC_WEB_APP_NAME" \
          --resource-group "$RESOURCE_GROUP" \
          --query "defaultHostname" \
          --output tsv)
        
        if [ -z "$STATIC_WEB_APP_HOSTNAME" ] || [ "$STATIC_WEB_APP_HOSTNAME" = "null" ]; then
          echo "❌ Failed to get Static Web App hostname"
          exit 1
        fi
        
        STATIC_WEB_APP_URL="https://$STATIC_WEB_APP_HOSTNAME"
        echo "🔗 Testing application at: $STATIC_WEB_APP_URL"
        
        # Wait for deployment to propagate
        sleep 30
        
        # Test that the application loads
        echo "🏥 Testing application accessibility..."
        max_attempts=10
        attempt=1
        app_accessible=false
        
        while [ $attempt -le $max_attempts ]; do
          echo "🔍 Accessibility test attempt $attempt/$max_attempts..."
          
          if curl -f -s "$STATIC_WEB_APP_URL" -o /dev/null; then
            echo "✅ Frontend application is accessible!"
            app_accessible=true
            break
          else
            echo "⏳ Application not ready yet (attempt $attempt/$max_attempts)..."
            if [ $attempt -lt $max_attempts ]; then
              sleep 30
            fi
          fi
          
          attempt=$((attempt + 1))
        done
        
        if [ "$app_accessible" = false ]; then
          echo "❌ Frontend application failed accessibility test after $max_attempts attempts"
          exit 1
        fi
        
        echo "✅ Frontend application deployment and testing completed successfully!"
        
        # Set final validation status
        echo "status=success" >> $GITHUB_OUTPUT

  deploy-ade-backend-validation:
    name: ADE Backend Environment
    runs-on: ubuntu-latest
<<<<<<< HEAD
    needs: [bicep-validation, backend-build]
    if: ${{ github.event_name != 'scheduled' }}
=======
    needs: [bicep-build, backend-build]
    if: github.event_name == 'pull_request' || (github.event_name == 'push' && github.ref == 'refs/heads/main')
>>>>>>> 54a46e67
    permissions:
      contents: read
      id-token: write
    outputs:
      ade-environment-name: ${{ steps.create-ade.outputs.ade-environment-name }}
      resource-group-name: ${{ steps.create-ade.outputs.resource-group-name }}
      function-app-name: ${{ steps.validate-infrastructure.outputs.function-app-name }}
      function-app-url: ${{ steps.validate-infrastructure.outputs.function-app-url }}
    
    steps:
    - name: Checkout repository
      uses: actions/checkout@v5
<<<<<<< HEAD
=======
      
    - name: Download infrastructure artifacts
      uses: actions/download-artifact@v6
      with:
        name: infrastructure
        path: ./infra/
      
    - name: Download backend artifacts
      uses: actions/download-artifact@v6
      with:
        name: backend-publish
        path: ./src/backend/publish/
>>>>>>> 54a46e67
        
    - name: Azure CLI Login
      uses: azure/login@v2
      with:
        creds: ${{ secrets.AZURE_CREDENTIALS }}
    
    - name: Create ADE Backend Environment
      id: create-ade
      run: |
        echo "🚀 Creating ADE backend environment for validation..."
        
        # Generate unique environment name based on event type (includes run attempt for reruns)
        if [ "${{ github.event_name }}" = "pull_request" ]; then
          ADE_ENV_NAME="pr-be-${{ github.event.number }}-${{ github.run_number }}-${{ github.run_attempt }}"
        else
          ADE_ENV_NAME="main-be-${{ github.run_number }}-${{ github.run_attempt }}"
        fi
        
        echo "ADE_ENVIRONMENT_NAME=$ADE_ENV_NAME" >> $GITHUB_ENV
        echo "ade-environment-name=$ADE_ENV_NAME" >> $GITHUB_OUTPUT
        
        # Construct resource group name using ADE naming convention
        RESOURCE_GROUP="ai-foundry-$ADE_ENV_NAME"
        echo "RESOURCE_GROUP_NAME=$RESOURCE_GROUP" >> $GITHUB_ENV
        echo "resource-group-name=$RESOURCE_GROUP" >> $GITHUB_OUTPUT
        
        # Update static ADE parameters file with dynamic environment name
        jq --arg applicationName "$ADE_ENV_NAME" '.applicationName = $applicationName' infra/environments/backend/ade.parameters.json > /tmp/ade-backend-params.json
        
        # Calculate expiration time (8 hours from now)
        EXPIRATION_TIME=$(date -u -d "+8 hours" '+%Y-%m-%dT%H:%M:%SZ')
        echo "🕒 Setting environment expiration to: $EXPIRATION_TIME"
        
        # Create ADE environment with 8-hour expiration
        echo "📦 Deploying ADE backend environment: $ADE_ENV_NAME (expires in 8 hours)"
        az devcenter dev environment create \
          --dev-center-name "devcenter-eus-dev" \
          --project-name "ai-foundry" \
          --catalog-name "ai-in-abox-infrastructure" \
          --environment-definition-name "AI_Foundry_SPA_Backend" \
          --environment-type "dev" \
          --name "$ADE_ENV_NAME" \
          --parameters /tmp/ade-backend-params.json \
          --expiration "$EXPIRATION_TIME" \
          --no-wait
        
        echo "⏳ Waiting for ADE backend environment deployment to complete..."
        
        # Wait for deployment to complete (timeout after 15 minutes for backend)
        timeout=900
        elapsed=0
        while [ $elapsed -lt $timeout ]; do
          status=$(az devcenter dev environment show \
            --dev-center-name "devcenter-eus-dev" \
            --project-name "ai-foundry" \
            --name "$ADE_ENV_NAME" \
            --query "provisioningState" \
            --output tsv || echo "NotFound")
          
          echo "🔍 Backend environment status: $status (${elapsed}s elapsed)"
          
          if [ "$status" = "Succeeded" ]; then
            echo "✅ ADE backend environment deployed successfully!"
            break
          elif [ "$status" = "Failed" ]; then
            echo "❌ ADE backend environment deployment failed!"
            exit 1
          fi
          
          sleep 30
          elapsed=$((elapsed + 30))
        done
        
        if [ $elapsed -ge $timeout ]; then
          echo "❌ ADE backend environment deployment timed out after 15 minutes!"
          exit 1
        fi
    
    - name: Validate Backend Infrastructure
      id: validate-infrastructure
      run: |
        echo "🔍 Validating backend infrastructure in ADE environment..."
        
        # Get resource group name from previous step output
        RESOURCE_GROUP="${{ steps.create-ade.outputs.resource-group-name }}"
        
        # Find Function App by resource type (infrastructure validation only)
        FUNCTION_APP_NAME=$(az functionapp list \
          --resource-group "$RESOURCE_GROUP" \
          --query "[0].name" \
          --output tsv)
        
        if [ -z "$FUNCTION_APP_NAME" ] || [ "$FUNCTION_APP_NAME" = "null" ]; then
          echo "❌ No Function App found in resource group: $RESOURCE_GROUP"
          exit 1
        fi
        
        echo "✅ Backend infrastructure validation passed - Function App created: $FUNCTION_APP_NAME"

        ADE_ENV_NAME="${{ steps.create-ade.outputs.ade-environment-name }}"
        FUNCTION_APP_URL="https://func-${ADE_ENV_NAME}-bk-dev-eus2.azurewebsites.net"
        echo "function-app-name=$FUNCTION_APP_NAME" >> $GITHUB_OUTPUT
        echo "function-app-url=$FUNCTION_APP_URL" >> $GITHUB_OUTPUT

  deploy-ade-backend-code:
    name: ADE Backend Code Deployment
    needs: [deploy-ade-backend-validation]
    uses: ./.github/workflows/shared-backend-deploy.yml
    permissions: 
      contents: read
      id-token: write
    with:
      artifact-name: backend-publish
      artifact-download-path: backend-artifacts
      function-app-name: ${{ needs.deploy-ade-backend-validation.outputs.function-app-name }}
      resource-group-name: ${{ needs.deploy-ade-backend-validation.outputs.resource-group-name }}
      function-app-url: ${{ needs.deploy-ade-backend-validation.outputs.function-app-url }}
      environment-name: ${{ needs.deploy-ade-backend-validation.outputs.ade-environment-name }}
      environment: ade
      run-tests: true
    secrets: inherit

  ade-validation-summary:
    name: ADE E2E Validation Summary
    runs-on: ubuntu-latest
    needs: [deploy-ade-frontend-validation, deploy-ade-backend-validation, deploy-ade-backend-code]
    outputs:
      validation-status: ${{ steps.summary.outputs.status }}
    permissions:
      contents: read
    
    steps:
    - name: Validation Summary
      id: summary
      run: |
        echo "📋 ADE End-to-End Validation Summary"
        echo "===================================="

        FRONTEND_STATUS="${{ needs.deploy-ade-frontend-validation.outputs.validation-status }}"
        BACKEND_STATUS="${{ needs.deploy-ade-backend-code.outputs.test-status }}"

        echo "Frontend Deployment & Testing: $FRONTEND_STATUS"
        echo "Backend Deployment & Testing: $BACKEND_STATUS"

        if [ "$FRONTEND_STATUS" = "success" ] && [ "$BACKEND_STATUS" = "success" ]; then
          echo "✅ All ADE end-to-end validations passed!"
          echo "   - Infrastructure deployed successfully"
          echo "   - Application code deployed successfully"
          echo "   - Applications tested and functional"
          echo "status=success" >> $GITHUB_OUTPUT
        else
          echo "❌ ADE end-to-end validation failed!"
          echo "status=failed" >> $GITHUB_OUTPUT
          exit 1
        fi
    
    - name: ADE Environment Information
      run: |
        echo "## 🏗️ ADE End-to-End Validation Environments" >> $GITHUB_STEP_SUMMARY
        echo "" >> $GITHUB_STEP_SUMMARY
        echo "### 📋 Environment Details" >> $GITHUB_STEP_SUMMARY
        echo "- **Frontend Environment**: \`${{ needs.deploy-ade-frontend-validation.outputs.ade-environment-name }}\`" >> $GITHUB_STEP_SUMMARY
        echo "- **Backend Environment**: \`${{ needs.deploy-ade-backend-validation.outputs.ade-environment-name }}\`" >> $GITHUB_STEP_SUMMARY
        if [ -n "${{ needs.deploy-ade-backend-code.outputs.function-app-url }}" ]; then
          echo "- **Backend Function App URL**: [${{ needs.deploy-ade-backend-code.outputs.function-app-url }}](${{ needs.deploy-ade-backend-code.outputs.function-app-url }})" >> $GITHUB_STEP_SUMMARY
        fi
        echo "" >> $GITHUB_STEP_SUMMARY
        echo "### ✅ Validation Completed" >> $GITHUB_STEP_SUMMARY
        echo "- **Infrastructure Deployment**: ADE environments created successfully" >> $GITHUB_STEP_SUMMARY
        echo "- **Frontend Code Deployment**: Static Web App deployed and tested" >> $GITHUB_STEP_SUMMARY
        echo "- **Backend Code Deployment**: Function App deployed and tested" >> $GITHUB_STEP_SUMMARY
        echo "- **Application Testing**: End-to-end functionality verified" >> $GITHUB_STEP_SUMMARY
        echo "" >> $GITHUB_STEP_SUMMARY
        echo "### 🕒 Automatic Cleanup" >> $GITHUB_STEP_SUMMARY
        echo "✅ **Note**: ADE environments are configured with 8-hour expiration and will be automatically deleted." >> $GITHUB_STEP_SUMMARY
        echo "No manual cleanup required." >> $GITHUB_STEP_SUMMARY

  deploy-dev-infrastructure:
    name: Deploy Dev Infrastructure
    uses: ./.github/workflows/shared-infrastructure-deploy.yml
    needs: [bicep-build, ade-validation-summary]
    # For scheduled runs: skip ADE validation and proceed directly to deployment
    # For push/manual: require successful ADE validation or skip condition
    permissions:
      contents: read
      id-token: write
    if: |
<<<<<<< HEAD
      
        ( github.event_name != 'scheduled' &&
        needs.ade-validation-summary.outputs.validation-status == 'success' )
        &&
        github.ref == 'refs/heads/main'
      
=======
      always() && 
      needs.bicep-build.result == 'success' &&
      (
        (github.event_name == 'push' && github.ref == 'refs/heads/main') || 
        github.event_name == 'workflow_dispatch' || 
        github.event_name == 'schedule'
      ) && (
        github.event_name == 'schedule' || 
        needs.ade-validation-summary.outputs.validation-status == 'success' || 
        needs.ade-validation-summary.result == 'skipped'
      )
>>>>>>> 54a46e67
    with:
      environment: 'dev'
      bicep-template: 'infra/main-orchestrator.bicep'
      parameters-file: 'infra/dev-orchestrator.parameters.bicepparam'
      location: 'eastus2'
      validate-only: false
      artifact-name: 'infrastructure'
    secrets: inherit

  deploy-agent:
    name: Deploy AI Foundry Agent
    runs-on: ubuntu-latest
    needs: [deploy-dev-infrastructure]
    permissions:
      contents: read
    outputs:
      agent-id: ${{ steps.deploy-agent.outputs.agent-id }}
      agent-name: ${{ steps.deploy-agent.outputs.agent-name }}
    environment:
      name: dev
    steps:
    - name: Checkout repository
      uses: actions/checkout@v5
      
    - name: Azure CLI Login
      uses: azure/login@v2
      with:
        creds: ${{ secrets.AZURE_CREDENTIALS }}
        
    - name: Validate AI Foundry Infrastructure
      run: |
        echo "🔍 Validating AI Foundry infrastructure outputs..."
        
        AI_FOUNDRY_ENDPOINT="${{ needs.deploy-dev-infrastructure.outputs.ai-foundry-endpoint }}"
        
        if [ "$AI_FOUNDRY_ENDPOINT" = "not-found" ] || [ -z "$AI_FOUNDRY_ENDPOINT" ]; then
          echo "❌ AI Foundry endpoint not found in infrastructure outputs"
          exit 1
        fi
        
        echo "✅ AI Foundry infrastructure validated:"
        echo "  - Endpoint: $AI_FOUNDRY_ENDPOINT"
        
    - name: Deploy AI Foundry Agent
      id: deploy-agent
      shell: pwsh
      run: |
        Write-Host "🤖 Deploying AI Foundry agent..."
        
        # Execute the agent deployment script with proper parameters
        $output = & "${{ github.workspace }}/deploy-scripts/deploy-agent.ps1" -AiFoundryEndpoint "${{ needs.deploy-dev-infrastructure.outputs.ai-foundry-endpoint }}" -AgentName "AI in A Box" -OutputFormat "json" 2>&1
        
        # Capture the script output
        Write-Host "Script output:"
        Write-Host $output
        
        # Look for the AGENT_DEPLOYMENT_RESULT line in the output
        $resultLine = $output | Where-Object { $_ -match "AGENT_DEPLOYMENT_RESULT:" }
        
        if ($resultLine) {
          $jsonPart = $resultLine -replace ".*AGENT_DEPLOYMENT_RESULT:\s*", ""
          Write-Host "Found result: $jsonPart"
          
          # Parse the JSON result
          $result = $jsonPart | ConvertFrom-Json
          
          if ($result.success) {
            Write-Host "✅ Agent deployment successful!"
            Write-Host "Agent ID: $($result.agentId)"
            Write-Host "Agent Name: $($result.agentName)"
            
            # Set outputs for next job
            echo "agent-id=$($result.agentId)" >> $env:GITHUB_OUTPUT
            echo "agent-name=$($result.agentName)" >> $env:GITHUB_OUTPUT
          } else {
            Write-Host "❌ Agent deployment failed: $($result.error)"
            exit 1
          }
        } else {
          Write-Host "❌ Could not find agent deployment result in output"
          exit 1
        }
        
    - name: Agent Deployment Summary
      run: |
        echo "## 🤖 AI Foundry Agent Deployment Summary" >> $GITHUB_STEP_SUMMARY
        echo "" >> $GITHUB_STEP_SUMMARY
        echo "### ✅ Agent Deployment Successful" >> $GITHUB_STEP_SUMMARY
        echo "- **Agent Name**: \`${{ steps.deploy-agent.outputs.agent-name }}\`" >> $GITHUB_STEP_SUMMARY
        echo "- **Agent ID**: \`${{ steps.deploy-agent.outputs.agent-id }}\`" >> $GITHUB_STEP_SUMMARY
        echo "- **AI Foundry Endpoint**: \`${{ needs.deploy-dev-infrastructure.outputs.ai-foundry-endpoint }}\`" >> $GITHUB_STEP_SUMMARY
        echo "" >> $GITHUB_STEP_SUMMARY
        echo "### 🔧 Deployment Details" >> $GITHUB_STEP_SUMMARY
        echo "- **Deployment Method**: PowerShell Script via GitHub Actions" >> $GITHUB_STEP_SUMMARY
        echo "- **Configuration Source**: YAML file (src/agent/ai_in_a_box.yaml)" >> $GITHUB_STEP_SUMMARY
        echo "- **Authentication**: Azure CLI with Service Principal" >> $GITHUB_STEP_SUMMARY

  deploy-backend-code:
    name: Deploy Backend Code
    needs: [backend-build, deploy-dev-infrastructure, deploy-agent]
    permissions:
      contents: read
      id-token: write
    uses: ./.github/workflows/shared-backend-deploy.yml
    with:
      artifact-name: backend-publish
      artifact-download-path: backend-artifacts
      function-app-name: ${{ needs.deploy-dev-infrastructure.outputs.backend-function-app-name }}
      resource-group-name: ${{ needs.deploy-dev-infrastructure.outputs.backend-resource-group-name }}
      function-app-url: ${{ needs.deploy-dev-infrastructure.outputs.backend-function-app-url }}
      environment-name: 'Dev'
      run-tests: true
      agent-id: ${{ needs.deploy-agent.outputs.agent-id }}
      agent-name: ${{ needs.deploy-agent.outputs.agent-name }}
      update-agent-settings: true
      environment: 'dev'
    secrets: inherit

  deploy-frontend-code:
    name: Deploy Frontend Code
    runs-on: ubuntu-latest
    needs: [frontend-build, deploy-dev-infrastructure]
    environment:
      name: dev
    permissions:
      contents: read
      id-token: write
    steps:
    - name: Checkout repository
      uses: actions/checkout@v5
      
    - name: Setup Node.js
      uses: actions/setup-node@v6
      with:
        node-version: ${{ vars.NODE_VERSION || '20' }}
        cache: 'npm'
        cache-dependency-path: src/frontend/package-lock.json
        
    - name: Download frontend artifacts
      uses: actions/download-artifact@v6
      with:
        name: frontend-dist
        path: ./src/frontend/dist/
        
    - name: Azure CLI Login
      uses: azure/login@v2
      with:
        creds: ${{ secrets.AZURE_CREDENTIALS }}
        
    - name: Validate Infrastructure Outputs
      run: |
        echo "🔍 Validating infrastructure deployment outputs..."
        
        STATIC_WEB_APP_NAME="${{ needs.deploy-dev-infrastructure.outputs.frontend-static-web-app-name }}"
        RESOURCE_GROUP_NAME="${{ needs.deploy-dev-infrastructure.outputs.frontend-resource-group-name }}"
        BACKEND_URL="${{ needs.deploy-dev-infrastructure.outputs.backend-function-app-url }}"
        
        if [ "$STATIC_WEB_APP_NAME" = "not-found" ] || [ -z "$STATIC_WEB_APP_NAME" ]; then
          echo "❌ Frontend Static Web App name not found in infrastructure outputs"
          exit 1
        fi
        
        if [ "$RESOURCE_GROUP_NAME" = "not-found" ] || [ -z "$RESOURCE_GROUP_NAME" ]; then
          echo "❌ Frontend Resource Group name not found in infrastructure outputs"
          exit 1
        fi
        
        echo "✅ Infrastructure outputs validated:"
        echo "  - Static Web App: $STATIC_WEB_APP_NAME"
        echo "  - Resource Group: $RESOURCE_GROUP_NAME"
        echo "  - Backend URL: $BACKEND_URL"
        
    - name: Install SWA CLI
      run: |
        echo "📦 Installing Azure Static Web Apps CLI..."
        npm install -g @azure/static-web-apps-cli

    - name: Deploy Frontend Code to Static Web App
      run: |
        echo "🚀 Deploying frontend code to Static Web App..."
        
        # Get infrastructure outputs
        STATIC_WEB_APP_NAME="${{ needs.deploy-dev-infrastructure.outputs.frontend-static-web-app-name }}"
        RESOURCE_GROUP_NAME="${{ needs.deploy-dev-infrastructure.outputs.frontend-resource-group-name }}"
        BACKEND_URL="${{ needs.deploy-dev-infrastructure.outputs.backend-function-app-url }}/api"
        
        echo "📦 Deploying to Static Web App: $STATIC_WEB_APP_NAME"
        echo "🔗 Backend API URL: $BACKEND_URL"
        
        # Install dependencies and rebuild with correct backend URL
        echo "🔧 Rebuilding frontend with correct backend URL..."
        cd src/frontend
        
        # Set environment variables for the build
        export VITE_BACKEND_URL="$BACKEND_URL"
        export VITE_USE_BACKEND=true
        export VITE_PUBLIC_MODE=true
        export VITE_AI_FOUNDRY_AGENT_NAME="AI in A Box"
        
        echo "Building with:"
        echo "  VITE_BACKEND_URL=$VITE_BACKEND_URL"
        echo "  VITE_USE_BACKEND=$VITE_USE_BACKEND"
        echo "  VITE_PUBLIC_MODE=$VITE_PUBLIC_MODE"
        
        # Install dependencies (use cache if available)
        npm ci
        
        # Build the frontend with the correct backend URL
        npm run build:dev
        
        # Go back to root
        cd ../..
        
        # Get deployment token for the Static Web App
        DEPLOYMENT_TOKEN=$(az staticwebapp secrets list \
          --name "$STATIC_WEB_APP_NAME" \
          --resource-group "$RESOURCE_GROUP_NAME" \
          --query "properties.apiKey" \
          --output tsv)
        
        if [ -z "$DEPLOYMENT_TOKEN" ] || [ "$DEPLOYMENT_TOKEN" = "null" ]; then
          echo "❌ Failed to get deployment token for Static Web App"
          exit 1
        fi
        
        # Deploy using SWA CLI
        swa deploy \
          --app-location "./src/frontend/dist" \
          --deployment-token "$DEPLOYMENT_TOKEN" \
          --env "default"
        
        echo "✅ Frontend code deployed successfully!"
        
    - name: Frontend Deployment Summary
      run: |
        echo "## 🌐 Frontend Code Deployment Summary" >> $GITHUB_STEP_SUMMARY
        echo "" >> $GITHUB_STEP_SUMMARY
        echo "### ✅ Deployment Successful" >> $GITHUB_STEP_SUMMARY
        echo "- **Static Web App**: \`${{ needs.deploy-dev-infrastructure.outputs.frontend-static-web-app-name }}\`" >> $GITHUB_STEP_SUMMARY
        echo "- **Resource Group**: \`${{ needs.deploy-dev-infrastructure.outputs.frontend-resource-group-name }}\`" >> $GITHUB_STEP_SUMMARY
        echo "- **Application URL**: [${{ needs.deploy-dev-infrastructure.outputs.frontend-static-web-app-url }}](${{ needs.deploy-dev-infrastructure.outputs.frontend-static-web-app-url }})" >> $GITHUB_STEP_SUMMARY
        echo "- **Backend Integration**: ${{ needs.deploy-dev-infrastructure.outputs.backend-function-app-url }}/api" >> $GITHUB_STEP_SUMMARY
        echo "" >> $GITHUB_STEP_SUMMARY
        echo "### 🔧 Deployment Details" >> $GITHUB_STEP_SUMMARY
        echo "- **Action Used**: Azure CLI + SWA CLI (Native Azure Commands)" >> $GITHUB_STEP_SUMMARY
        echo "- **Build Artifacts**: Frontend rebuilt during deployment with correct backend URL" >> $GITHUB_STEP_SUMMARY
        echo "- **Deploy Method**: Native GitHub Actions with Azure CLI" >> $GITHUB_STEP_SUMMARY
        echo "- **Environment Variables**: VITE_BACKEND_URL set from infrastructure outputs at build time" >> $GITHUB_STEP_SUMMARY
  build-summary:
    name: Build Summary
    runs-on: ubuntu-latest
    needs: [bicep-build, frontend-build, backend-build, deploy-dev-infrastructure, deploy-backend-code, deploy-frontend-code]
    if: always()
    permissions:
      contents: read

    steps:
       
    - name: Display build summary
      run: |
        echo "## 🏗️ Build Summary" >> $GITHUB_STEP_SUMMARY
        echo "" >> $GITHUB_STEP_SUMMARY
        
<<<<<<< HEAD
        # Bicep validation summary
        if [ "${{ needs.bicep-validation.result }}" = "success" ]; then
          echo "### ✅ Bicep Infrastructure Validation Successful" >> $GITHUB_STEP_SUMMARY
=======
        # Bicep build summary
        if [ "${{ needs.bicep-build.result }}" = "success" ]; then
          echo "### ✅ Bicep Infrastructure Build Successful" >> $GITHUB_STEP_SUMMARY
          echo "- **Templates validated**: Main orchestrator, Backend environment, Frontend environment" >> $GITHUB_STEP_SUMMARY
          echo "- **Validation scope**: Syntax, parameters, dependencies, RBAC" >> $GITHUB_STEP_SUMMARY
          echo "- **Artifact created**: Infrastructure files packaged for deployment" >> $GITHUB_STEP_SUMMARY
>>>>>>> 54a46e67
        else
          echo "### ❌ Bicep Infrastructure Build Failed" >> $GITHUB_STEP_SUMMARY
          echo "- **Status**: ${{ needs.bicep-build.result }}" >> $GITHUB_STEP_SUMMARY
        fi
        
        echo "" >> $GITHUB_STEP_SUMMARY
        
        # Frontend summary
        if [ "${{ needs.frontend-build.result }}" = "success" ]; then
          echo "### ✅ Frontend Build Successful" >> $GITHUB_STEP_SUMMARY
        else
          echo "### ❌ Frontend Build Failed" >> $GITHUB_STEP_SUMMARY
        fi
        
        echo "" >> $GITHUB_STEP_SUMMARY
        
        # Backend summary
        if [ "${{ needs.backend-build.result }}" = "success" ]; then
          echo "### ✅ Backend Build Successful" >> $GITHUB_STEP_SUMMARY
        else
          echo "### ❌ Backend Build Failed" >> $GITHUB_STEP_SUMMARY
        fi
        
        echo "" >> $GITHUB_STEP_SUMMARY
        
        # Infrastructure deployment summary (shows on main branch pushes, manual triggers, and scheduled runs)
        if [ "${{ github.ref }}" = "refs/heads/main" ] && "${{ github.event_name }}" != "pull_request"; then
          if [ "${{ needs.deploy-dev-infrastructure.result }}" = "success" ]; then
            echo "### ✅ Dev Infrastructure Deployment Successful" >> $GITHUB_STEP_SUMMARY
            echo "- **Status**: Infrastructure deployed via Azure CLI + Bicep" >> $GITHUB_STEP_SUMMARY
            echo "- **Environment**: dev (eastus2)" >> $GITHUB_STEP_SUMMARY
            echo "- **Template**: main-orchestrator.bicep" >> $GITHUB_STEP_SUMMARY
            echo "- **Parameters**: dev-orchestrator.parameters.bicepparam" >> $GITHUB_STEP_SUMMARY
            echo "- **Scope**: Subscription-level deployment to multiple resource groups" >> $GITHUB_STEP_SUMMARY
          elif [ "${{ needs.deploy-dev-infrastructure.result }}" = "failure" ]; then
            echo "### ❌ Dev Infrastructure Deployment Failed" >> $GITHUB_STEP_SUMMARY
            echo "- **Status**: ${{ needs.deploy-dev-infrastructure.result }}" >> $GITHUB_STEP_SUMMARY
            echo "- **Note**: Check job logs for detailed error information" >> $GITHUB_STEP_SUMMARY
          elif [ "${{ needs.deploy-dev-infrastructure.result }}" = "skipped" ]; then
            echo "### ⏭️ Dev Infrastructure Deployment Skipped" >> $GITHUB_STEP_SUMMARY
            echo "- **Reason**: Infrastructure deployment runs on main branch pushes, manual triggers, and scheduled runs" >> $GITHUB_STEP_SUMMARY
          fi
          echo "" >> $GITHUB_STEP_SUMMARY
          
          # Backend code deployment summary
          if [ "${{ needs.deploy-backend-code.result }}" = "success" ]; then
            echo "### ✅ Backend Code Deployment Successful" >> $GITHUB_STEP_SUMMARY
            echo "- **Status**: Backend Function App code deployed in parallel with frontend" >> $GITHUB_STEP_SUMMARY
            echo "- **Method**: Azure/functions-action@v1 (Native GitHub Action)" >> $GITHUB_STEP_SUMMARY
            echo "- **Dependency**: Triggered after successful infrastructure deployment" >> $GITHUB_STEP_SUMMARY
          elif [ "${{ needs.deploy-backend-code.result }}" = "failure" ]; then
            echo "### ❌ Backend Code Deployment Failed" >> $GITHUB_STEP_SUMMARY
            echo "- **Status**: ${{ needs.deploy-backend-code.result }}" >> $GITHUB_STEP_SUMMARY
            echo "- **Note**: Check job logs for detailed error information" >> $GITHUB_STEP_SUMMARY
          elif [ "${{ needs.deploy-backend-code.result }}" = "skipped" ]; then
            echo "### ⏭️ Backend Code Deployment Skipped" >> $GITHUB_STEP_SUMMARY
            echo "- **Reason**: Skipped due to infrastructure deployment failure or not on main branch" >> $GITHUB_STEP_SUMMARY
          fi
          echo "" >> $GITHUB_STEP_SUMMARY
          
          # Frontend code deployment summary  
          if [ "${{ needs.deploy-frontend-code.result }}" = "success" ]; then
            echo "### ✅ Frontend Code Deployment Successful" >> $GITHUB_STEP_SUMMARY
            echo "- **Status**: Frontend Static Web App code deployed in parallel with backend" >> $GITHUB_STEP_SUMMARY
            echo "- **Method**: Azure CLI + SWA CLI (Native Azure Commands)" >> $GITHUB_STEP_SUMMARY
            echo "- **Dependency**: Triggered after successful infrastructure deployment" >> $GITHUB_STEP_SUMMARY
          elif [ "${{ needs.deploy-frontend-code.result }}" = "failure" ]; then
            echo "### ❌ Frontend Code Deployment Failed" >> $GITHUB_STEP_SUMMARY
            echo "- **Status**: ${{ needs.deploy-frontend-code.result }}" >> $GITHUB_STEP_SUMMARY
            echo "- **Note**: Check job logs for detailed error information" >> $GITHUB_STEP_SUMMARY
          elif [ "${{ needs.deploy-frontend-code.result }}" = "skipped" ]; then
            echo "### ⏭️ Frontend Code Deployment Skipped" >> $GITHUB_STEP_SUMMARY
            echo "- **Reason**: Skipped due to infrastructure deployment failure or not on main branch" >> $GITHUB_STEP_SUMMARY
          fi
          echo "" >> $GITHUB_STEP_SUMMARY
        fi
        
        echo "### 📋 Next Steps" >> $GITHUB_STEP_SUMMARY
        echo "- Review build artifacts if needed" >> $GITHUB_STEP_SUMMARY
        echo "- Run local tests: \`npm test\` (frontend) and \`dotnet test\` (backend)" >> $GITHUB_STEP_SUMMARY
        if [ "${{ github.event_name }}" = "push" ] && [ "${{ github.ref }}" = "refs/heads/main" ] || [ "${{ github.event_name }}" = "workflow_dispatch" ] || [ "${{ github.event_name }}" = "schedule" ]; then
          echo "- **Automated Deployment**: Infrastructure and application code deployed automatically using native GitHub Actions (Backend and Frontend in parallel)" >> $GITHUB_STEP_SUMMARY
          echo "- **Local Development**: Use deployment scripts in \`deploy-scripts/\` for local testing only" >> $GITHUB_STEP_SUMMARY
        else
          echo "- **Local Development**: Use deployment scripts in \`deploy-scripts/\` for local testing only" >> $GITHUB_STEP_SUMMARY
          echo "- **Note**: Automated deployment using native GitHub Actions runs on main branch pushes, manual triggers, and scheduled runs (Backend and Frontend in parallel)" >> $GITHUB_STEP_SUMMARY
        fi
        
<<<<<<< HEAD
=======
    - name: Check build status
      run: |
        # Base build requirements (always checked)
        base_success=true
        if [ "${{ needs.bicep-build.result }}" != "success" ]; then
          base_success=false
        fi
        if [ "${{ needs.frontend-build.result }}" != "success" ]; then
          base_success=false
        fi
        if [ "${{ needs.backend-build.result }}" != "success" ]; then
          base_success=false
        fi
        
        # Infrastructure deployment check (on main branch pushes, manual triggers, and scheduled runs)
        infrastructure_success=true
        backend_deploy_success=true
        frontend_deploy_success=true
        if [ "${{ github.event_name }}" = "push" ] && [ "${{ github.ref }}" = "refs/heads/main" ] || [ "${{ github.event_name }}" = "workflow_dispatch" ] || [ "${{ github.event_name }}" = "schedule" ]; then
          if [ "${{ needs.deploy-dev-infrastructure.result }}" != "success" ]; then
            infrastructure_success=false
          fi
          if [ "${{ needs.deploy-backend-code.result }}" != "success" ]; then
            backend_deploy_success=false
          fi
          if [ "${{ needs.deploy-frontend-code.result }}" != "success" ]; then
            frontend_deploy_success=false
          fi
        fi
        
        if [ "$base_success" = "true" ] && [ "$infrastructure_success" = "true" ] && [ "$backend_deploy_success" = "true" ] && [ "$frontend_deploy_success" = "true" ]; then
          echo "✅ All builds, validations, and deployments completed successfully!"
          exit 0
        else
          echo "❌ One or more jobs failed:"
          echo "Bicep Build: ${{ needs.bicep-build.result }}"
          echo "Frontend Build: ${{ needs.frontend-build.result }}"
          echo "Backend Build: ${{ needs.backend-build.result }}"
          if [ "${{ github.event_name }}" = "push" ] && [ "${{ github.ref }}" = "refs/heads/main" ] || [ "${{ github.event_name }}" = "workflow_dispatch" ] || [ "${{ github.event_name }}" = "schedule" ]; then
            echo "Dev Infrastructure Deployment: ${{ needs.deploy-dev-infrastructure.result }}"
            echo "Backend Code Deployment: ${{ needs.deploy-backend-code.result }}"
            echo "Frontend Code Deployment: ${{ needs.deploy-frontend-code.result }}"
          fi
          exit 1
        fi
>>>>>>> 54a46e67

  # Create GitHub issue when workflow fails (scheduled runs or manual triggers)
  create-failure-issue:
    name: 'Create Failure Issue'
    runs-on: ubuntu-latest
    if: ${{ (github.event_name == 'schedule') && (needs.frontend-build.result == 'failure' || needs.backend-build.result == 'failure' || needs.deploy-dev-infrastructure.result == 'failure' || needs.deploy-agent.result == 'failure' || needs.deploy-backend-code.result == 'failure' || needs.deploy-frontend-code.result == 'failure' || needs.build-summary.result == 'failure') }}
    needs: [frontend-build, backend-build, deploy-dev-infrastructure, deploy-agent, deploy-backend-code, deploy-frontend-code, build-summary]
    
    permissions:
      issues: write
      contents: read
    
    steps:
      - name: Get your GitHub username
        id: get-username
        run: |
          # Try to get the username from the repository owner
          REPO_OWNER="${{ github.repository_owner }}"
          echo "username=${REPO_OWNER}" >> $GITHUB_OUTPUT
      
      - name: Determine failure details
        id: failure-details
        run: |
          FAILED_JOBS=""
          
          if [ "${{ needs.frontend-build.result }}" = "failure" ]; then
            FAILED_JOBS="${FAILED_JOBS}- Frontend Build\n"
          fi
          if [ "${{ needs.backend-build.result }}" = "failure" ]; then
            FAILED_JOBS="${FAILED_JOBS}- Backend Build\n"
          fi
          if [ "${{ needs.deploy-dev-infrastructure.result }}" = "failure" ]; then
            FAILED_JOBS="${FAILED_JOBS}- Infrastructure Deployment\n"
          fi
          if [ "${{ needs.deploy-agent.result }}" = "failure" ]; then
            FAILED_JOBS="${FAILED_JOBS}- Agent Deployment\n"
          fi
          if [ "${{ needs.deploy-backend-code.result }}" = "failure" ]; then
            FAILED_JOBS="${FAILED_JOBS}- Backend Code Deployment\n"
          fi
          if [ "${{ needs.deploy-frontend-code.result }}" = "failure" ]; then
            FAILED_JOBS="${FAILED_JOBS}- Frontend Code Deployment\n"
          fi
          if [ "${{ needs.build-summary.result }}" = "failure" ]; then
            FAILED_JOBS="${FAILED_JOBS}- Build Summary\n"
          fi
          
          echo "failed_jobs=${FAILED_JOBS}" >> $GITHUB_OUTPUT
          
          # Determine trigger type
          if [ "${{ github.event_name }}" = "schedule" ]; then
            echo "trigger_type=Scheduled Weekly" >> $GITHUB_OUTPUT
          else
            echo "trigger_type=Manual" >> $GITHUB_OUTPUT
          fi
      
      - name: Create GitHub Issue
        uses: actions/github-script@v8
        with:
          script: |
            const title = `🚨 CI Workflow Failure - ${{ steps.failure-details.outputs.trigger_type }} Run`;
            const body = `## CI Workflow Failed
            
            **Trigger:** ${{ steps.failure-details.outputs.trigger_type }} run
            **Workflow:** ${{ github.workflow }}
            **Run ID:** ${{ github.run_id }}
            **Commit:** ${{ github.sha }}
            **Branch:** ${{ github.ref_name }}
            **Triggered by:** ${{ github.actor }}
            **Date:** ${new Date().toISOString()}
            
            ### Failed Jobs:
            ${{ steps.failure-details.outputs.failed_jobs }}
            
            ### Details:
            - **Workflow Run:** [${{ github.run_id }}](${{ github.server_url }}/${{ github.repository }}/actions/runs/${{ github.run_id }})
            - **Repository:** ${{ github.repository }}
            - **Environment:** dev
            
            ### Next Steps:
            1. Review the failed job logs in the workflow run
            2. Check for infrastructure or configuration issues
            3. Verify Azure resources and permissions
            4. Test the deployment manually if needed
            5. Close this issue once resolved
            
            ### Debug Information:
            - Frontend Build: ${{ needs.frontend-build.result }}
            - Backend Build: ${{ needs.backend-build.result }}
            - Infrastructure Deployment: ${{ needs.deploy-dev-infrastructure.result }}
            - Agent Deployment: ${{ needs.deploy-agent.result }}
            - Backend Code Deployment: ${{ needs.deploy-backend-code.result }}
            - Frontend Code Deployment: ${{ needs.deploy-frontend-code.result }}
            - Build Summary: ${{ needs.build-summary.result }}
            
            ---
            *This issue was automatically created by the CI workflow failure detection.*`;
            
            // Create the issue
            const issue = await github.rest.issues.create({
              owner: context.repo.owner,
              repo: context.repo.repo,
              title: title,
              body: body,
              labels: ['bug', 'ci-failure', 'automated'],
              assignees: ['${{ steps.get-username.outputs.username }}']
            });
            
            console.log(`Created issue #${issue.data.number}: ${issue.data.html_url}`);<|MERGE_RESOLUTION|>--- conflicted
+++ resolved
@@ -1,1115 +1,1025 @@
-name: CI - Build and Test
-
-# Prevent duplicate runs: 
-# - Run on push to main/develop only (not feature branches)
-# - Run on pull requests to main/develop (covers feature branch changes)
-# - Manual trigger for testing/debugging
-# - Scheduled weekly runs for maintenance
-# - Use concurrency groups to cancel previous runs
-on:
-  push:
-    branches: [main]
-    paths:
-      - 'src/**'
-      - '.github/workflows/**'
-      - 'infra/**'
-      - 'package*.json'
-      - '*.csproj'
-  
-  # Manual trigger (includes deployment to dev environment)
-  workflow_dispatch:
-    inputs:
-      debug_mode:
-        description: 'Enable debug logging'
-        required: false
-        default: false
-        type: boolean
-  
-  # Weekly scheduled run (Sundays at 3 AM UTC)
-  schedule:
-    - cron: '0 3 * * 0'
-  pull_request:
-    branches: [main]
-    paths:
-      - 'src/**'
-      - '.github/workflows/**'
-      - 'infra/**'
-      - 'package*.json'
-      - '*.csproj'
-
-# Cancel previous runs when pushing new commits
-concurrency:
-  group: ${{ github.workflow }}-${{ github.ref }}
-  cancel-in-progress: true
-
-jobs:
-  bicep-build:
-    name: Infrastructure Build
-    uses: ./.github/workflows/shared-bicep-build.yml
-    secrets: inherit
-    permissions:
-      contents: read
-
-  frontend-build:
-    name: Frontend Build and Test
-    uses: ./.github/workflows/shared-frontend-build.yml
-    with:
-      node-version: ${{ vars.NODE_VERSION || '20' }}
-      upload-artifacts: true
-      artifact-name: frontend-dist
-    secrets: inherit
-    permissions:
-      contents: read
-
-  backend-build:
-    name: Backend Build and Test
-    uses: ./.github/workflows/shared-backend-build.yml
-    with:
-      dotnet-version: ${{ vars.DOTNET_VERSION || '8.0.x' }}
-      upload-artifacts: true
-      artifact-name: backend-publish
-    secrets: inherit
-    permissions:
-      contents: read
-
-  # ============================================================================
-  # ADE END-TO-END VALIDATION JOBS
-  # ============================================================================
-  # Deploy ADE environments AND application code for complete validation
-  # This provides true end-to-end testing of the deployment pipeline
-  # - Creates ADE infrastructure environments
-  # - Deploys frontend code to Static Web App
-  # - Deploys backend code to Function App
-  # - Tests deployed applications for functionality
-  # - Validates complete deployment pipeline before main branch deployment
-  
-  deploy-ade-frontend-validation:
-    name: ADE Frontend E2E Validation
-    runs-on: ubuntu-latest
-<<<<<<< HEAD
-    needs: [bicep-validation, frontend-build]
-    if: ${{ github.event_name != 'scheduled' }}
-=======
-    needs: [bicep-build, frontend-build]
-    if: github.event_name == 'pull_request' || (github.event_name == 'push' && github.ref == 'refs/heads/main')
->>>>>>> 54a46e67
-    outputs:
-      ade-environment-name: ${{ steps.create-ade.outputs.ade-environment-name }}
-      resource-group-name: ${{ steps.create-ade.outputs.resource-group-name }}
-      validation-status: ${{ steps.test-frontend-application.outputs.status }}
-    permissions:
-      contents: read
-      id-token: write
-    steps:
-    - name: Checkout repository
-      uses: actions/checkout@v5
-      
-    - name: Download infrastructure artifacts
-      uses: actions/download-artifact@v6
-      with:
-        name: infrastructure
-        path: ./infra/
-      
-    - name: Setup Node.js
-      uses: actions/setup-node@v6
-      with:
-        node-version: ${{ vars.NODE_VERSION || '20' }}
-        cache: 'npm'
-        cache-dependency-path: src/frontend/package-lock.json
-      
-    - name: Download frontend artifacts
-      uses: actions/download-artifact@v6
-      with:
-        name: frontend-dist
-        path: ./src/frontend/dist/
-        
-    - name: Azure CLI Login
-      uses: azure/login@v2
-      with:
-        creds: ${{ secrets.AZURE_CREDENTIALS }}
-    
-    - name: Create ADE Frontend Environment
-      id: create-ade
-      run: |
-        echo "🚀 Creating ADE frontend environment for validation..."
-        
-        # Generate unique environment name based on event type (includes run attempt for reruns)
-        if [ "${{ github.event_name }}" = "pull_request" ]; then
-          ADE_ENV_NAME="pr-fd-${{ github.event.number }}-${{ github.run_number }}-${{ github.run_attempt }}"
-        else
-          ADE_ENV_NAME="main-fd-${{ github.run_number }}-${{ github.run_attempt }}"
-        fi
-        
-        echo "ADE_ENVIRONMENT_NAME=$ADE_ENV_NAME" >> $GITHUB_ENV
-        echo "ade-environment-name=$ADE_ENV_NAME" >> $GITHUB_OUTPUT
-        
-        # Construct resource group name using ADE naming convention
-        RESOURCE_GROUP="ai-foundry-$ADE_ENV_NAME"
-        echo "RESOURCE_GROUP_NAME=$RESOURCE_GROUP" >> $GITHUB_ENV
-        echo "resource-group-name=$RESOURCE_GROUP" >> $GITHUB_OUTPUT
-        
-        # Update static ADE parameters file with dynamic environment name
-        jq --arg applicationName "$ADE_ENV_NAME" '.applicationName = $applicationName' infra/environments/frontend/ade.parameters.json > /tmp/ade-frontend-params.json
-        
-        # Calculate expiration time (8 hours from now)
-        EXPIRATION_TIME=$(date -u -d "+8 hours" '+%Y-%m-%dT%H:%M:%SZ')
-        echo "🕒 Setting environment expiration to: $EXPIRATION_TIME"
-        
-        # Create ADE environment with 8-hour expiration
-        echo "📦 Deploying ADE frontend environment: $ADE_ENV_NAME (expires in 8 hours)"
-        az devcenter dev environment create \
-          --dev-center-name "devcenter-eus-dev" \
-          --project-name "ai-foundry" \
-          --catalog-name "ai-in-abox-infrastructure" \
-          --environment-definition-name "AI_Foundry_SPA_Frontend" \
-          --environment-type "dev" \
-          --name "$ADE_ENV_NAME" \
-          --parameters /tmp/ade-frontend-params.json \
-          --expiration "$EXPIRATION_TIME" \
-          --no-wait
-        
-        echo "⏳ Waiting for ADE frontend environment deployment to complete..."
-        
-        # Wait for deployment to complete (timeout after 10 minutes)
-        timeout=600
-        elapsed=0
-        while [ $elapsed -lt $timeout ]; do
-          status=$(az devcenter dev environment show \
-            --dev-center-name "devcenter-eus-dev" \
-            --project-name "ai-foundry" \
-            --name "$ADE_ENV_NAME" \
-            --query "provisioningState" \
-            --output tsv || echo "NotFound")
-          
-          echo "🔍 Frontend environment status: $status (${elapsed}s elapsed)"
-          
-          if [ "$status" = "Succeeded" ]; then
-            echo "✅ ADE frontend environment deployed successfully!"
-            break
-          elif [ "$status" = "Failed" ]; then
-            echo "❌ ADE frontend environment deployment failed!"
-            exit 1
-          fi
-          
-          sleep 30
-          elapsed=$((elapsed + 30))
-        done
-        
-        if [ $elapsed -ge $timeout ]; then
-          echo "❌ ADE frontend environment deployment timed out after 10 minutes!"
-          exit 1
-        fi
-    
-    - name: Validate Frontend Deployment
-      id: validate-deployment
-      run: |
-        echo "🔍 Validating frontend deployment in ADE environment..."
-        
-        # Get resource group name from previous step output
-        RESOURCE_GROUP="${{ steps.create-ade.outputs.resource-group-name }}"
-        
-        # Find Static Web App by resource type
-        STATIC_WEB_APP_NAME=$(az staticwebapp list \
-          --resource-group "$RESOURCE_GROUP" \
-          --query "[0].name" \
-          --output tsv)
-        
-        if [ -z "$STATIC_WEB_APP_NAME" ] || [ "$STATIC_WEB_APP_NAME" = "null" ]; then
-          echo "❌ No Static Web App found in resource group: $RESOURCE_GROUP"
-          exit 1
-        fi
-        
-        echo "✅ Frontend infrastructure validation passed - Static Web App: $STATIC_WEB_APP_NAME"
-
-    - name: Install SWA CLI
-      run: |
-        echo "📦 Installing Azure Static Web Apps CLI..."
-        npm install -g @azure/static-web-apps-cli
-
-    - name: Deploy Frontend Code to ADE Static Web App
-      run: |
-        echo "🚀 Deploying frontend code to ADE Static Web App..."
-        
-        # Get resource group and Static Web App name from previous steps
-        RESOURCE_GROUP="${{ steps.create-ade.outputs.resource-group-name }}"
-        STATIC_WEB_APP_NAME=$(az staticwebapp list \
-          --resource-group "$RESOURCE_GROUP" \
-          --query "[0].name" \
-          --output tsv)
-        
-        if [ -z "$STATIC_WEB_APP_NAME" ] || [ "$STATIC_WEB_APP_NAME" = "null" ]; then
-          echo "❌ Static Web App not found for deployment"
-          exit 1
-        fi
-        
-        echo "📦 Deploying to Static Web App: $STATIC_WEB_APP_NAME"
-        
-        # For ADE environments, rebuild frontend with demonstration/testing backend URL
-        echo "🔧 Rebuilding frontend for ADE environment..."
-        cd src/frontend
-        
-        # Set environment variables for ADE build (uses simulation mode for testing)
-        export VITE_BACKEND_URL="https://demo-backend.azure.com/api"
-        export VITE_USE_BACKEND=false
-        export VITE_PUBLIC_MODE=false
-        export VITE_AI_FOUNDRY_AGENT_NAME="AI in A Box (ADE Test)"
-        
-        echo "Building ADE frontend with demonstration settings:"
-        echo "  VITE_BACKEND_URL=$VITE_BACKEND_URL"
-        echo "  VITE_USE_BACKEND=$VITE_USE_BACKEND"
-        echo "  VITE_PUBLIC_MODE=$VITE_PUBLIC_MODE"
-        
-        # Install dependencies and rebuild
-        npm ci
-        npm run build:dev
-        
-        # Go back to root
-        cd ../..
-        
-        # Get deployment token for the Static Web App
-        DEPLOYMENT_TOKEN=$(az staticwebapp secrets list \
-          --name "$STATIC_WEB_APP_NAME" \
-          --resource-group "$RESOURCE_GROUP" \
-          --query "properties.apiKey" \
-          --output tsv)
-        
-        if [ -z "$DEPLOYMENT_TOKEN" ] || [ "$DEPLOYMENT_TOKEN" = "null" ]; then
-          echo "❌ Failed to get deployment token for Static Web App"
-          exit 1
-        fi
-        
-        # Deploy using SWA CLI
-        swa deploy \
-          --app-location "./src/frontend/dist" \
-          --deployment-token "$DEPLOYMENT_TOKEN" \
-          --env "default"
-        
-        echo "✅ Frontend code deployed successfully to ADE environment!"
-
-    - name: Test Frontend Application
-      id: test-frontend-application
-      run: |
-        echo "🧪 Testing deployed frontend application..."
-        
-        # Get resource group and Static Web App details
-        RESOURCE_GROUP="${{ steps.create-ade.outputs.resource-group-name }}"
-        STATIC_WEB_APP_NAME=$(az staticwebapp list \
-          --resource-group "$RESOURCE_GROUP" \
-          --query "[0].name" \
-          --output tsv)
-        
-        # Get Static Web App URL
-        STATIC_WEB_APP_HOSTNAME=$(az staticwebapp show \
-          --name "$STATIC_WEB_APP_NAME" \
-          --resource-group "$RESOURCE_GROUP" \
-          --query "defaultHostname" \
-          --output tsv)
-        
-        if [ -z "$STATIC_WEB_APP_HOSTNAME" ] || [ "$STATIC_WEB_APP_HOSTNAME" = "null" ]; then
-          echo "❌ Failed to get Static Web App hostname"
-          exit 1
-        fi
-        
-        STATIC_WEB_APP_URL="https://$STATIC_WEB_APP_HOSTNAME"
-        echo "🔗 Testing application at: $STATIC_WEB_APP_URL"
-        
-        # Wait for deployment to propagate
-        sleep 30
-        
-        # Test that the application loads
-        echo "🏥 Testing application accessibility..."
-        max_attempts=10
-        attempt=1
-        app_accessible=false
-        
-        while [ $attempt -le $max_attempts ]; do
-          echo "🔍 Accessibility test attempt $attempt/$max_attempts..."
-          
-          if curl -f -s "$STATIC_WEB_APP_URL" -o /dev/null; then
-            echo "✅ Frontend application is accessible!"
-            app_accessible=true
-            break
-          else
-            echo "⏳ Application not ready yet (attempt $attempt/$max_attempts)..."
-            if [ $attempt -lt $max_attempts ]; then
-              sleep 30
-            fi
-          fi
-          
-          attempt=$((attempt + 1))
-        done
-        
-        if [ "$app_accessible" = false ]; then
-          echo "❌ Frontend application failed accessibility test after $max_attempts attempts"
-          exit 1
-        fi
-        
-        echo "✅ Frontend application deployment and testing completed successfully!"
-        
-        # Set final validation status
-        echo "status=success" >> $GITHUB_OUTPUT
-
-  deploy-ade-backend-validation:
-    name: ADE Backend Environment
-    runs-on: ubuntu-latest
-<<<<<<< HEAD
-    needs: [bicep-validation, backend-build]
-    if: ${{ github.event_name != 'scheduled' }}
-=======
-    needs: [bicep-build, backend-build]
-    if: github.event_name == 'pull_request' || (github.event_name == 'push' && github.ref == 'refs/heads/main')
->>>>>>> 54a46e67
-    permissions:
-      contents: read
-      id-token: write
-    outputs:
-      ade-environment-name: ${{ steps.create-ade.outputs.ade-environment-name }}
-      resource-group-name: ${{ steps.create-ade.outputs.resource-group-name }}
-      function-app-name: ${{ steps.validate-infrastructure.outputs.function-app-name }}
-      function-app-url: ${{ steps.validate-infrastructure.outputs.function-app-url }}
-    
-    steps:
-    - name: Checkout repository
-      uses: actions/checkout@v5
-<<<<<<< HEAD
-=======
-      
-    - name: Download infrastructure artifacts
-      uses: actions/download-artifact@v6
-      with:
-        name: infrastructure
-        path: ./infra/
-      
-    - name: Download backend artifacts
-      uses: actions/download-artifact@v6
-      with:
-        name: backend-publish
-        path: ./src/backend/publish/
->>>>>>> 54a46e67
-        
-    - name: Azure CLI Login
-      uses: azure/login@v2
-      with:
-        creds: ${{ secrets.AZURE_CREDENTIALS }}
-    
-    - name: Create ADE Backend Environment
-      id: create-ade
-      run: |
-        echo "🚀 Creating ADE backend environment for validation..."
-        
-        # Generate unique environment name based on event type (includes run attempt for reruns)
-        if [ "${{ github.event_name }}" = "pull_request" ]; then
-          ADE_ENV_NAME="pr-be-${{ github.event.number }}-${{ github.run_number }}-${{ github.run_attempt }}"
-        else
-          ADE_ENV_NAME="main-be-${{ github.run_number }}-${{ github.run_attempt }}"
-        fi
-        
-        echo "ADE_ENVIRONMENT_NAME=$ADE_ENV_NAME" >> $GITHUB_ENV
-        echo "ade-environment-name=$ADE_ENV_NAME" >> $GITHUB_OUTPUT
-        
-        # Construct resource group name using ADE naming convention
-        RESOURCE_GROUP="ai-foundry-$ADE_ENV_NAME"
-        echo "RESOURCE_GROUP_NAME=$RESOURCE_GROUP" >> $GITHUB_ENV
-        echo "resource-group-name=$RESOURCE_GROUP" >> $GITHUB_OUTPUT
-        
-        # Update static ADE parameters file with dynamic environment name
-        jq --arg applicationName "$ADE_ENV_NAME" '.applicationName = $applicationName' infra/environments/backend/ade.parameters.json > /tmp/ade-backend-params.json
-        
-        # Calculate expiration time (8 hours from now)
-        EXPIRATION_TIME=$(date -u -d "+8 hours" '+%Y-%m-%dT%H:%M:%SZ')
-        echo "🕒 Setting environment expiration to: $EXPIRATION_TIME"
-        
-        # Create ADE environment with 8-hour expiration
-        echo "📦 Deploying ADE backend environment: $ADE_ENV_NAME (expires in 8 hours)"
-        az devcenter dev environment create \
-          --dev-center-name "devcenter-eus-dev" \
-          --project-name "ai-foundry" \
-          --catalog-name "ai-in-abox-infrastructure" \
-          --environment-definition-name "AI_Foundry_SPA_Backend" \
-          --environment-type "dev" \
-          --name "$ADE_ENV_NAME" \
-          --parameters /tmp/ade-backend-params.json \
-          --expiration "$EXPIRATION_TIME" \
-          --no-wait
-        
-        echo "⏳ Waiting for ADE backend environment deployment to complete..."
-        
-        # Wait for deployment to complete (timeout after 15 minutes for backend)
-        timeout=900
-        elapsed=0
-        while [ $elapsed -lt $timeout ]; do
-          status=$(az devcenter dev environment show \
-            --dev-center-name "devcenter-eus-dev" \
-            --project-name "ai-foundry" \
-            --name "$ADE_ENV_NAME" \
-            --query "provisioningState" \
-            --output tsv || echo "NotFound")
-          
-          echo "🔍 Backend environment status: $status (${elapsed}s elapsed)"
-          
-          if [ "$status" = "Succeeded" ]; then
-            echo "✅ ADE backend environment deployed successfully!"
-            break
-          elif [ "$status" = "Failed" ]; then
-            echo "❌ ADE backend environment deployment failed!"
-            exit 1
-          fi
-          
-          sleep 30
-          elapsed=$((elapsed + 30))
-        done
-        
-        if [ $elapsed -ge $timeout ]; then
-          echo "❌ ADE backend environment deployment timed out after 15 minutes!"
-          exit 1
-        fi
-    
-    - name: Validate Backend Infrastructure
-      id: validate-infrastructure
-      run: |
-        echo "🔍 Validating backend infrastructure in ADE environment..."
-        
-        # Get resource group name from previous step output
-        RESOURCE_GROUP="${{ steps.create-ade.outputs.resource-group-name }}"
-        
-        # Find Function App by resource type (infrastructure validation only)
-        FUNCTION_APP_NAME=$(az functionapp list \
-          --resource-group "$RESOURCE_GROUP" \
-          --query "[0].name" \
-          --output tsv)
-        
-        if [ -z "$FUNCTION_APP_NAME" ] || [ "$FUNCTION_APP_NAME" = "null" ]; then
-          echo "❌ No Function App found in resource group: $RESOURCE_GROUP"
-          exit 1
-        fi
-        
-        echo "✅ Backend infrastructure validation passed - Function App created: $FUNCTION_APP_NAME"
-
-        ADE_ENV_NAME="${{ steps.create-ade.outputs.ade-environment-name }}"
-        FUNCTION_APP_URL="https://func-${ADE_ENV_NAME}-bk-dev-eus2.azurewebsites.net"
-        echo "function-app-name=$FUNCTION_APP_NAME" >> $GITHUB_OUTPUT
-        echo "function-app-url=$FUNCTION_APP_URL" >> $GITHUB_OUTPUT
-
-  deploy-ade-backend-code:
-    name: ADE Backend Code Deployment
-    needs: [deploy-ade-backend-validation]
-    uses: ./.github/workflows/shared-backend-deploy.yml
-    permissions: 
-      contents: read
-      id-token: write
-    with:
-      artifact-name: backend-publish
-      artifact-download-path: backend-artifacts
-      function-app-name: ${{ needs.deploy-ade-backend-validation.outputs.function-app-name }}
-      resource-group-name: ${{ needs.deploy-ade-backend-validation.outputs.resource-group-name }}
-      function-app-url: ${{ needs.deploy-ade-backend-validation.outputs.function-app-url }}
-      environment-name: ${{ needs.deploy-ade-backend-validation.outputs.ade-environment-name }}
-      environment: ade
-      run-tests: true
-    secrets: inherit
-
-  ade-validation-summary:
-    name: ADE E2E Validation Summary
-    runs-on: ubuntu-latest
-    needs: [deploy-ade-frontend-validation, deploy-ade-backend-validation, deploy-ade-backend-code]
-    outputs:
-      validation-status: ${{ steps.summary.outputs.status }}
-    permissions:
-      contents: read
-    
-    steps:
-    - name: Validation Summary
-      id: summary
-      run: |
-        echo "📋 ADE End-to-End Validation Summary"
-        echo "===================================="
-
-        FRONTEND_STATUS="${{ needs.deploy-ade-frontend-validation.outputs.validation-status }}"
-        BACKEND_STATUS="${{ needs.deploy-ade-backend-code.outputs.test-status }}"
-
-        echo "Frontend Deployment & Testing: $FRONTEND_STATUS"
-        echo "Backend Deployment & Testing: $BACKEND_STATUS"
-
-        if [ "$FRONTEND_STATUS" = "success" ] && [ "$BACKEND_STATUS" = "success" ]; then
-          echo "✅ All ADE end-to-end validations passed!"
-          echo "   - Infrastructure deployed successfully"
-          echo "   - Application code deployed successfully"
-          echo "   - Applications tested and functional"
-          echo "status=success" >> $GITHUB_OUTPUT
-        else
-          echo "❌ ADE end-to-end validation failed!"
-          echo "status=failed" >> $GITHUB_OUTPUT
-          exit 1
-        fi
-    
-    - name: ADE Environment Information
-      run: |
-        echo "## 🏗️ ADE End-to-End Validation Environments" >> $GITHUB_STEP_SUMMARY
-        echo "" >> $GITHUB_STEP_SUMMARY
-        echo "### 📋 Environment Details" >> $GITHUB_STEP_SUMMARY
-        echo "- **Frontend Environment**: \`${{ needs.deploy-ade-frontend-validation.outputs.ade-environment-name }}\`" >> $GITHUB_STEP_SUMMARY
-        echo "- **Backend Environment**: \`${{ needs.deploy-ade-backend-validation.outputs.ade-environment-name }}\`" >> $GITHUB_STEP_SUMMARY
-        if [ -n "${{ needs.deploy-ade-backend-code.outputs.function-app-url }}" ]; then
-          echo "- **Backend Function App URL**: [${{ needs.deploy-ade-backend-code.outputs.function-app-url }}](${{ needs.deploy-ade-backend-code.outputs.function-app-url }})" >> $GITHUB_STEP_SUMMARY
-        fi
-        echo "" >> $GITHUB_STEP_SUMMARY
-        echo "### ✅ Validation Completed" >> $GITHUB_STEP_SUMMARY
-        echo "- **Infrastructure Deployment**: ADE environments created successfully" >> $GITHUB_STEP_SUMMARY
-        echo "- **Frontend Code Deployment**: Static Web App deployed and tested" >> $GITHUB_STEP_SUMMARY
-        echo "- **Backend Code Deployment**: Function App deployed and tested" >> $GITHUB_STEP_SUMMARY
-        echo "- **Application Testing**: End-to-end functionality verified" >> $GITHUB_STEP_SUMMARY
-        echo "" >> $GITHUB_STEP_SUMMARY
-        echo "### 🕒 Automatic Cleanup" >> $GITHUB_STEP_SUMMARY
-        echo "✅ **Note**: ADE environments are configured with 8-hour expiration and will be automatically deleted." >> $GITHUB_STEP_SUMMARY
-        echo "No manual cleanup required." >> $GITHUB_STEP_SUMMARY
-
-  deploy-dev-infrastructure:
-    name: Deploy Dev Infrastructure
-    uses: ./.github/workflows/shared-infrastructure-deploy.yml
-    needs: [bicep-build, ade-validation-summary]
-    # For scheduled runs: skip ADE validation and proceed directly to deployment
-    # For push/manual: require successful ADE validation or skip condition
-    permissions:
-      contents: read
-      id-token: write
-    if: |
-<<<<<<< HEAD
-      
-        ( github.event_name != 'scheduled' &&
-        needs.ade-validation-summary.outputs.validation-status == 'success' )
-        &&
-        github.ref == 'refs/heads/main'
-      
-=======
-      always() && 
-      needs.bicep-build.result == 'success' &&
-      (
-        (github.event_name == 'push' && github.ref == 'refs/heads/main') || 
-        github.event_name == 'workflow_dispatch' || 
-        github.event_name == 'schedule'
-      ) && (
-        github.event_name == 'schedule' || 
-        needs.ade-validation-summary.outputs.validation-status == 'success' || 
-        needs.ade-validation-summary.result == 'skipped'
-      )
->>>>>>> 54a46e67
-    with:
-      environment: 'dev'
-      bicep-template: 'infra/main-orchestrator.bicep'
-      parameters-file: 'infra/dev-orchestrator.parameters.bicepparam'
-      location: 'eastus2'
-      validate-only: false
-      artifact-name: 'infrastructure'
-    secrets: inherit
-
-  deploy-agent:
-    name: Deploy AI Foundry Agent
-    runs-on: ubuntu-latest
-    needs: [deploy-dev-infrastructure]
-    permissions:
-      contents: read
-    outputs:
-      agent-id: ${{ steps.deploy-agent.outputs.agent-id }}
-      agent-name: ${{ steps.deploy-agent.outputs.agent-name }}
-    environment:
-      name: dev
-    steps:
-    - name: Checkout repository
-      uses: actions/checkout@v5
-      
-    - name: Azure CLI Login
-      uses: azure/login@v2
-      with:
-        creds: ${{ secrets.AZURE_CREDENTIALS }}
-        
-    - name: Validate AI Foundry Infrastructure
-      run: |
-        echo "🔍 Validating AI Foundry infrastructure outputs..."
-        
-        AI_FOUNDRY_ENDPOINT="${{ needs.deploy-dev-infrastructure.outputs.ai-foundry-endpoint }}"
-        
-        if [ "$AI_FOUNDRY_ENDPOINT" = "not-found" ] || [ -z "$AI_FOUNDRY_ENDPOINT" ]; then
-          echo "❌ AI Foundry endpoint not found in infrastructure outputs"
-          exit 1
-        fi
-        
-        echo "✅ AI Foundry infrastructure validated:"
-        echo "  - Endpoint: $AI_FOUNDRY_ENDPOINT"
-        
-    - name: Deploy AI Foundry Agent
-      id: deploy-agent
-      shell: pwsh
-      run: |
-        Write-Host "🤖 Deploying AI Foundry agent..."
-        
-        # Execute the agent deployment script with proper parameters
-        $output = & "${{ github.workspace }}/deploy-scripts/deploy-agent.ps1" -AiFoundryEndpoint "${{ needs.deploy-dev-infrastructure.outputs.ai-foundry-endpoint }}" -AgentName "AI in A Box" -OutputFormat "json" 2>&1
-        
-        # Capture the script output
-        Write-Host "Script output:"
-        Write-Host $output
-        
-        # Look for the AGENT_DEPLOYMENT_RESULT line in the output
-        $resultLine = $output | Where-Object { $_ -match "AGENT_DEPLOYMENT_RESULT:" }
-        
-        if ($resultLine) {
-          $jsonPart = $resultLine -replace ".*AGENT_DEPLOYMENT_RESULT:\s*", ""
-          Write-Host "Found result: $jsonPart"
-          
-          # Parse the JSON result
-          $result = $jsonPart | ConvertFrom-Json
-          
-          if ($result.success) {
-            Write-Host "✅ Agent deployment successful!"
-            Write-Host "Agent ID: $($result.agentId)"
-            Write-Host "Agent Name: $($result.agentName)"
-            
-            # Set outputs for next job
-            echo "agent-id=$($result.agentId)" >> $env:GITHUB_OUTPUT
-            echo "agent-name=$($result.agentName)" >> $env:GITHUB_OUTPUT
-          } else {
-            Write-Host "❌ Agent deployment failed: $($result.error)"
-            exit 1
-          }
-        } else {
-          Write-Host "❌ Could not find agent deployment result in output"
-          exit 1
-        }
-        
-    - name: Agent Deployment Summary
-      run: |
-        echo "## 🤖 AI Foundry Agent Deployment Summary" >> $GITHUB_STEP_SUMMARY
-        echo "" >> $GITHUB_STEP_SUMMARY
-        echo "### ✅ Agent Deployment Successful" >> $GITHUB_STEP_SUMMARY
-        echo "- **Agent Name**: \`${{ steps.deploy-agent.outputs.agent-name }}\`" >> $GITHUB_STEP_SUMMARY
-        echo "- **Agent ID**: \`${{ steps.deploy-agent.outputs.agent-id }}\`" >> $GITHUB_STEP_SUMMARY
-        echo "- **AI Foundry Endpoint**: \`${{ needs.deploy-dev-infrastructure.outputs.ai-foundry-endpoint }}\`" >> $GITHUB_STEP_SUMMARY
-        echo "" >> $GITHUB_STEP_SUMMARY
-        echo "### 🔧 Deployment Details" >> $GITHUB_STEP_SUMMARY
-        echo "- **Deployment Method**: PowerShell Script via GitHub Actions" >> $GITHUB_STEP_SUMMARY
-        echo "- **Configuration Source**: YAML file (src/agent/ai_in_a_box.yaml)" >> $GITHUB_STEP_SUMMARY
-        echo "- **Authentication**: Azure CLI with Service Principal" >> $GITHUB_STEP_SUMMARY
-
-  deploy-backend-code:
-    name: Deploy Backend Code
-    needs: [backend-build, deploy-dev-infrastructure, deploy-agent]
-    permissions:
-      contents: read
-      id-token: write
-    uses: ./.github/workflows/shared-backend-deploy.yml
-    with:
-      artifact-name: backend-publish
-      artifact-download-path: backend-artifacts
-      function-app-name: ${{ needs.deploy-dev-infrastructure.outputs.backend-function-app-name }}
-      resource-group-name: ${{ needs.deploy-dev-infrastructure.outputs.backend-resource-group-name }}
-      function-app-url: ${{ needs.deploy-dev-infrastructure.outputs.backend-function-app-url }}
-      environment-name: 'Dev'
-      run-tests: true
-      agent-id: ${{ needs.deploy-agent.outputs.agent-id }}
-      agent-name: ${{ needs.deploy-agent.outputs.agent-name }}
-      update-agent-settings: true
-      environment: 'dev'
-    secrets: inherit
-
-  deploy-frontend-code:
-    name: Deploy Frontend Code
-    runs-on: ubuntu-latest
-    needs: [frontend-build, deploy-dev-infrastructure]
-    environment:
-      name: dev
-    permissions:
-      contents: read
-      id-token: write
-    steps:
-    - name: Checkout repository
-      uses: actions/checkout@v5
-      
-    - name: Setup Node.js
-      uses: actions/setup-node@v6
-      with:
-        node-version: ${{ vars.NODE_VERSION || '20' }}
-        cache: 'npm'
-        cache-dependency-path: src/frontend/package-lock.json
-        
-    - name: Download frontend artifacts
-      uses: actions/download-artifact@v6
-      with:
-        name: frontend-dist
-        path: ./src/frontend/dist/
-        
-    - name: Azure CLI Login
-      uses: azure/login@v2
-      with:
-        creds: ${{ secrets.AZURE_CREDENTIALS }}
-        
-    - name: Validate Infrastructure Outputs
-      run: |
-        echo "🔍 Validating infrastructure deployment outputs..."
-        
-        STATIC_WEB_APP_NAME="${{ needs.deploy-dev-infrastructure.outputs.frontend-static-web-app-name }}"
-        RESOURCE_GROUP_NAME="${{ needs.deploy-dev-infrastructure.outputs.frontend-resource-group-name }}"
-        BACKEND_URL="${{ needs.deploy-dev-infrastructure.outputs.backend-function-app-url }}"
-        
-        if [ "$STATIC_WEB_APP_NAME" = "not-found" ] || [ -z "$STATIC_WEB_APP_NAME" ]; then
-          echo "❌ Frontend Static Web App name not found in infrastructure outputs"
-          exit 1
-        fi
-        
-        if [ "$RESOURCE_GROUP_NAME" = "not-found" ] || [ -z "$RESOURCE_GROUP_NAME" ]; then
-          echo "❌ Frontend Resource Group name not found in infrastructure outputs"
-          exit 1
-        fi
-        
-        echo "✅ Infrastructure outputs validated:"
-        echo "  - Static Web App: $STATIC_WEB_APP_NAME"
-        echo "  - Resource Group: $RESOURCE_GROUP_NAME"
-        echo "  - Backend URL: $BACKEND_URL"
-        
-    - name: Install SWA CLI
-      run: |
-        echo "📦 Installing Azure Static Web Apps CLI..."
-        npm install -g @azure/static-web-apps-cli
-
-    - name: Deploy Frontend Code to Static Web App
-      run: |
-        echo "🚀 Deploying frontend code to Static Web App..."
-        
-        # Get infrastructure outputs
-        STATIC_WEB_APP_NAME="${{ needs.deploy-dev-infrastructure.outputs.frontend-static-web-app-name }}"
-        RESOURCE_GROUP_NAME="${{ needs.deploy-dev-infrastructure.outputs.frontend-resource-group-name }}"
-        BACKEND_URL="${{ needs.deploy-dev-infrastructure.outputs.backend-function-app-url }}/api"
-        
-        echo "📦 Deploying to Static Web App: $STATIC_WEB_APP_NAME"
-        echo "🔗 Backend API URL: $BACKEND_URL"
-        
-        # Install dependencies and rebuild with correct backend URL
-        echo "🔧 Rebuilding frontend with correct backend URL..."
-        cd src/frontend
-        
-        # Set environment variables for the build
-        export VITE_BACKEND_URL="$BACKEND_URL"
-        export VITE_USE_BACKEND=true
-        export VITE_PUBLIC_MODE=true
-        export VITE_AI_FOUNDRY_AGENT_NAME="AI in A Box"
-        
-        echo "Building with:"
-        echo "  VITE_BACKEND_URL=$VITE_BACKEND_URL"
-        echo "  VITE_USE_BACKEND=$VITE_USE_BACKEND"
-        echo "  VITE_PUBLIC_MODE=$VITE_PUBLIC_MODE"
-        
-        # Install dependencies (use cache if available)
-        npm ci
-        
-        # Build the frontend with the correct backend URL
-        npm run build:dev
-        
-        # Go back to root
-        cd ../..
-        
-        # Get deployment token for the Static Web App
-        DEPLOYMENT_TOKEN=$(az staticwebapp secrets list \
-          --name "$STATIC_WEB_APP_NAME" \
-          --resource-group "$RESOURCE_GROUP_NAME" \
-          --query "properties.apiKey" \
-          --output tsv)
-        
-        if [ -z "$DEPLOYMENT_TOKEN" ] || [ "$DEPLOYMENT_TOKEN" = "null" ]; then
-          echo "❌ Failed to get deployment token for Static Web App"
-          exit 1
-        fi
-        
-        # Deploy using SWA CLI
-        swa deploy \
-          --app-location "./src/frontend/dist" \
-          --deployment-token "$DEPLOYMENT_TOKEN" \
-          --env "default"
-        
-        echo "✅ Frontend code deployed successfully!"
-        
-    - name: Frontend Deployment Summary
-      run: |
-        echo "## 🌐 Frontend Code Deployment Summary" >> $GITHUB_STEP_SUMMARY
-        echo "" >> $GITHUB_STEP_SUMMARY
-        echo "### ✅ Deployment Successful" >> $GITHUB_STEP_SUMMARY
-        echo "- **Static Web App**: \`${{ needs.deploy-dev-infrastructure.outputs.frontend-static-web-app-name }}\`" >> $GITHUB_STEP_SUMMARY
-        echo "- **Resource Group**: \`${{ needs.deploy-dev-infrastructure.outputs.frontend-resource-group-name }}\`" >> $GITHUB_STEP_SUMMARY
-        echo "- **Application URL**: [${{ needs.deploy-dev-infrastructure.outputs.frontend-static-web-app-url }}](${{ needs.deploy-dev-infrastructure.outputs.frontend-static-web-app-url }})" >> $GITHUB_STEP_SUMMARY
-        echo "- **Backend Integration**: ${{ needs.deploy-dev-infrastructure.outputs.backend-function-app-url }}/api" >> $GITHUB_STEP_SUMMARY
-        echo "" >> $GITHUB_STEP_SUMMARY
-        echo "### 🔧 Deployment Details" >> $GITHUB_STEP_SUMMARY
-        echo "- **Action Used**: Azure CLI + SWA CLI (Native Azure Commands)" >> $GITHUB_STEP_SUMMARY
-        echo "- **Build Artifacts**: Frontend rebuilt during deployment with correct backend URL" >> $GITHUB_STEP_SUMMARY
-        echo "- **Deploy Method**: Native GitHub Actions with Azure CLI" >> $GITHUB_STEP_SUMMARY
-        echo "- **Environment Variables**: VITE_BACKEND_URL set from infrastructure outputs at build time" >> $GITHUB_STEP_SUMMARY
-  build-summary:
-    name: Build Summary
-    runs-on: ubuntu-latest
-    needs: [bicep-build, frontend-build, backend-build, deploy-dev-infrastructure, deploy-backend-code, deploy-frontend-code]
-    if: always()
-    permissions:
-      contents: read
-
-    steps:
-       
-    - name: Display build summary
-      run: |
-        echo "## 🏗️ Build Summary" >> $GITHUB_STEP_SUMMARY
-        echo "" >> $GITHUB_STEP_SUMMARY
-        
-<<<<<<< HEAD
-        # Bicep validation summary
-        if [ "${{ needs.bicep-validation.result }}" = "success" ]; then
-          echo "### ✅ Bicep Infrastructure Validation Successful" >> $GITHUB_STEP_SUMMARY
-=======
-        # Bicep build summary
-        if [ "${{ needs.bicep-build.result }}" = "success" ]; then
-          echo "### ✅ Bicep Infrastructure Build Successful" >> $GITHUB_STEP_SUMMARY
-          echo "- **Templates validated**: Main orchestrator, Backend environment, Frontend environment" >> $GITHUB_STEP_SUMMARY
-          echo "- **Validation scope**: Syntax, parameters, dependencies, RBAC" >> $GITHUB_STEP_SUMMARY
-          echo "- **Artifact created**: Infrastructure files packaged for deployment" >> $GITHUB_STEP_SUMMARY
->>>>>>> 54a46e67
-        else
-          echo "### ❌ Bicep Infrastructure Build Failed" >> $GITHUB_STEP_SUMMARY
-          echo "- **Status**: ${{ needs.bicep-build.result }}" >> $GITHUB_STEP_SUMMARY
-        fi
-        
-        echo "" >> $GITHUB_STEP_SUMMARY
-        
-        # Frontend summary
-        if [ "${{ needs.frontend-build.result }}" = "success" ]; then
-          echo "### ✅ Frontend Build Successful" >> $GITHUB_STEP_SUMMARY
-        else
-          echo "### ❌ Frontend Build Failed" >> $GITHUB_STEP_SUMMARY
-        fi
-        
-        echo "" >> $GITHUB_STEP_SUMMARY
-        
-        # Backend summary
-        if [ "${{ needs.backend-build.result }}" = "success" ]; then
-          echo "### ✅ Backend Build Successful" >> $GITHUB_STEP_SUMMARY
-        else
-          echo "### ❌ Backend Build Failed" >> $GITHUB_STEP_SUMMARY
-        fi
-        
-        echo "" >> $GITHUB_STEP_SUMMARY
-        
-        # Infrastructure deployment summary (shows on main branch pushes, manual triggers, and scheduled runs)
-        if [ "${{ github.ref }}" = "refs/heads/main" ] && "${{ github.event_name }}" != "pull_request"; then
-          if [ "${{ needs.deploy-dev-infrastructure.result }}" = "success" ]; then
-            echo "### ✅ Dev Infrastructure Deployment Successful" >> $GITHUB_STEP_SUMMARY
-            echo "- **Status**: Infrastructure deployed via Azure CLI + Bicep" >> $GITHUB_STEP_SUMMARY
-            echo "- **Environment**: dev (eastus2)" >> $GITHUB_STEP_SUMMARY
-            echo "- **Template**: main-orchestrator.bicep" >> $GITHUB_STEP_SUMMARY
-            echo "- **Parameters**: dev-orchestrator.parameters.bicepparam" >> $GITHUB_STEP_SUMMARY
-            echo "- **Scope**: Subscription-level deployment to multiple resource groups" >> $GITHUB_STEP_SUMMARY
-          elif [ "${{ needs.deploy-dev-infrastructure.result }}" = "failure" ]; then
-            echo "### ❌ Dev Infrastructure Deployment Failed" >> $GITHUB_STEP_SUMMARY
-            echo "- **Status**: ${{ needs.deploy-dev-infrastructure.result }}" >> $GITHUB_STEP_SUMMARY
-            echo "- **Note**: Check job logs for detailed error information" >> $GITHUB_STEP_SUMMARY
-          elif [ "${{ needs.deploy-dev-infrastructure.result }}" = "skipped" ]; then
-            echo "### ⏭️ Dev Infrastructure Deployment Skipped" >> $GITHUB_STEP_SUMMARY
-            echo "- **Reason**: Infrastructure deployment runs on main branch pushes, manual triggers, and scheduled runs" >> $GITHUB_STEP_SUMMARY
-          fi
-          echo "" >> $GITHUB_STEP_SUMMARY
-          
-          # Backend code deployment summary
-          if [ "${{ needs.deploy-backend-code.result }}" = "success" ]; then
-            echo "### ✅ Backend Code Deployment Successful" >> $GITHUB_STEP_SUMMARY
-            echo "- **Status**: Backend Function App code deployed in parallel with frontend" >> $GITHUB_STEP_SUMMARY
-            echo "- **Method**: Azure/functions-action@v1 (Native GitHub Action)" >> $GITHUB_STEP_SUMMARY
-            echo "- **Dependency**: Triggered after successful infrastructure deployment" >> $GITHUB_STEP_SUMMARY
-          elif [ "${{ needs.deploy-backend-code.result }}" = "failure" ]; then
-            echo "### ❌ Backend Code Deployment Failed" >> $GITHUB_STEP_SUMMARY
-            echo "- **Status**: ${{ needs.deploy-backend-code.result }}" >> $GITHUB_STEP_SUMMARY
-            echo "- **Note**: Check job logs for detailed error information" >> $GITHUB_STEP_SUMMARY
-          elif [ "${{ needs.deploy-backend-code.result }}" = "skipped" ]; then
-            echo "### ⏭️ Backend Code Deployment Skipped" >> $GITHUB_STEP_SUMMARY
-            echo "- **Reason**: Skipped due to infrastructure deployment failure or not on main branch" >> $GITHUB_STEP_SUMMARY
-          fi
-          echo "" >> $GITHUB_STEP_SUMMARY
-          
-          # Frontend code deployment summary  
-          if [ "${{ needs.deploy-frontend-code.result }}" = "success" ]; then
-            echo "### ✅ Frontend Code Deployment Successful" >> $GITHUB_STEP_SUMMARY
-            echo "- **Status**: Frontend Static Web App code deployed in parallel with backend" >> $GITHUB_STEP_SUMMARY
-            echo "- **Method**: Azure CLI + SWA CLI (Native Azure Commands)" >> $GITHUB_STEP_SUMMARY
-            echo "- **Dependency**: Triggered after successful infrastructure deployment" >> $GITHUB_STEP_SUMMARY
-          elif [ "${{ needs.deploy-frontend-code.result }}" = "failure" ]; then
-            echo "### ❌ Frontend Code Deployment Failed" >> $GITHUB_STEP_SUMMARY
-            echo "- **Status**: ${{ needs.deploy-frontend-code.result }}" >> $GITHUB_STEP_SUMMARY
-            echo "- **Note**: Check job logs for detailed error information" >> $GITHUB_STEP_SUMMARY
-          elif [ "${{ needs.deploy-frontend-code.result }}" = "skipped" ]; then
-            echo "### ⏭️ Frontend Code Deployment Skipped" >> $GITHUB_STEP_SUMMARY
-            echo "- **Reason**: Skipped due to infrastructure deployment failure or not on main branch" >> $GITHUB_STEP_SUMMARY
-          fi
-          echo "" >> $GITHUB_STEP_SUMMARY
-        fi
-        
-        echo "### 📋 Next Steps" >> $GITHUB_STEP_SUMMARY
-        echo "- Review build artifacts if needed" >> $GITHUB_STEP_SUMMARY
-        echo "- Run local tests: \`npm test\` (frontend) and \`dotnet test\` (backend)" >> $GITHUB_STEP_SUMMARY
-        if [ "${{ github.event_name }}" = "push" ] && [ "${{ github.ref }}" = "refs/heads/main" ] || [ "${{ github.event_name }}" = "workflow_dispatch" ] || [ "${{ github.event_name }}" = "schedule" ]; then
-          echo "- **Automated Deployment**: Infrastructure and application code deployed automatically using native GitHub Actions (Backend and Frontend in parallel)" >> $GITHUB_STEP_SUMMARY
-          echo "- **Local Development**: Use deployment scripts in \`deploy-scripts/\` for local testing only" >> $GITHUB_STEP_SUMMARY
-        else
-          echo "- **Local Development**: Use deployment scripts in \`deploy-scripts/\` for local testing only" >> $GITHUB_STEP_SUMMARY
-          echo "- **Note**: Automated deployment using native GitHub Actions runs on main branch pushes, manual triggers, and scheduled runs (Backend and Frontend in parallel)" >> $GITHUB_STEP_SUMMARY
-        fi
-        
-<<<<<<< HEAD
-=======
-    - name: Check build status
-      run: |
-        # Base build requirements (always checked)
-        base_success=true
-        if [ "${{ needs.bicep-build.result }}" != "success" ]; then
-          base_success=false
-        fi
-        if [ "${{ needs.frontend-build.result }}" != "success" ]; then
-          base_success=false
-        fi
-        if [ "${{ needs.backend-build.result }}" != "success" ]; then
-          base_success=false
-        fi
-        
-        # Infrastructure deployment check (on main branch pushes, manual triggers, and scheduled runs)
-        infrastructure_success=true
-        backend_deploy_success=true
-        frontend_deploy_success=true
-        if [ "${{ github.event_name }}" = "push" ] && [ "${{ github.ref }}" = "refs/heads/main" ] || [ "${{ github.event_name }}" = "workflow_dispatch" ] || [ "${{ github.event_name }}" = "schedule" ]; then
-          if [ "${{ needs.deploy-dev-infrastructure.result }}" != "success" ]; then
-            infrastructure_success=false
-          fi
-          if [ "${{ needs.deploy-backend-code.result }}" != "success" ]; then
-            backend_deploy_success=false
-          fi
-          if [ "${{ needs.deploy-frontend-code.result }}" != "success" ]; then
-            frontend_deploy_success=false
-          fi
-        fi
-        
-        if [ "$base_success" = "true" ] && [ "$infrastructure_success" = "true" ] && [ "$backend_deploy_success" = "true" ] && [ "$frontend_deploy_success" = "true" ]; then
-          echo "✅ All builds, validations, and deployments completed successfully!"
-          exit 0
-        else
-          echo "❌ One or more jobs failed:"
-          echo "Bicep Build: ${{ needs.bicep-build.result }}"
-          echo "Frontend Build: ${{ needs.frontend-build.result }}"
-          echo "Backend Build: ${{ needs.backend-build.result }}"
-          if [ "${{ github.event_name }}" = "push" ] && [ "${{ github.ref }}" = "refs/heads/main" ] || [ "${{ github.event_name }}" = "workflow_dispatch" ] || [ "${{ github.event_name }}" = "schedule" ]; then
-            echo "Dev Infrastructure Deployment: ${{ needs.deploy-dev-infrastructure.result }}"
-            echo "Backend Code Deployment: ${{ needs.deploy-backend-code.result }}"
-            echo "Frontend Code Deployment: ${{ needs.deploy-frontend-code.result }}"
-          fi
-          exit 1
-        fi
->>>>>>> 54a46e67
-
-  # Create GitHub issue when workflow fails (scheduled runs or manual triggers)
-  create-failure-issue:
-    name: 'Create Failure Issue'
-    runs-on: ubuntu-latest
-    if: ${{ (github.event_name == 'schedule') && (needs.frontend-build.result == 'failure' || needs.backend-build.result == 'failure' || needs.deploy-dev-infrastructure.result == 'failure' || needs.deploy-agent.result == 'failure' || needs.deploy-backend-code.result == 'failure' || needs.deploy-frontend-code.result == 'failure' || needs.build-summary.result == 'failure') }}
-    needs: [frontend-build, backend-build, deploy-dev-infrastructure, deploy-agent, deploy-backend-code, deploy-frontend-code, build-summary]
-    
-    permissions:
-      issues: write
-      contents: read
-    
-    steps:
-      - name: Get your GitHub username
-        id: get-username
-        run: |
-          # Try to get the username from the repository owner
-          REPO_OWNER="${{ github.repository_owner }}"
-          echo "username=${REPO_OWNER}" >> $GITHUB_OUTPUT
-      
-      - name: Determine failure details
-        id: failure-details
-        run: |
-          FAILED_JOBS=""
-          
-          if [ "${{ needs.frontend-build.result }}" = "failure" ]; then
-            FAILED_JOBS="${FAILED_JOBS}- Frontend Build\n"
-          fi
-          if [ "${{ needs.backend-build.result }}" = "failure" ]; then
-            FAILED_JOBS="${FAILED_JOBS}- Backend Build\n"
-          fi
-          if [ "${{ needs.deploy-dev-infrastructure.result }}" = "failure" ]; then
-            FAILED_JOBS="${FAILED_JOBS}- Infrastructure Deployment\n"
-          fi
-          if [ "${{ needs.deploy-agent.result }}" = "failure" ]; then
-            FAILED_JOBS="${FAILED_JOBS}- Agent Deployment\n"
-          fi
-          if [ "${{ needs.deploy-backend-code.result }}" = "failure" ]; then
-            FAILED_JOBS="${FAILED_JOBS}- Backend Code Deployment\n"
-          fi
-          if [ "${{ needs.deploy-frontend-code.result }}" = "failure" ]; then
-            FAILED_JOBS="${FAILED_JOBS}- Frontend Code Deployment\n"
-          fi
-          if [ "${{ needs.build-summary.result }}" = "failure" ]; then
-            FAILED_JOBS="${FAILED_JOBS}- Build Summary\n"
-          fi
-          
-          echo "failed_jobs=${FAILED_JOBS}" >> $GITHUB_OUTPUT
-          
-          # Determine trigger type
-          if [ "${{ github.event_name }}" = "schedule" ]; then
-            echo "trigger_type=Scheduled Weekly" >> $GITHUB_OUTPUT
-          else
-            echo "trigger_type=Manual" >> $GITHUB_OUTPUT
-          fi
-      
-      - name: Create GitHub Issue
-        uses: actions/github-script@v8
-        with:
-          script: |
-            const title = `🚨 CI Workflow Failure - ${{ steps.failure-details.outputs.trigger_type }} Run`;
-            const body = `## CI Workflow Failed
-            
-            **Trigger:** ${{ steps.failure-details.outputs.trigger_type }} run
-            **Workflow:** ${{ github.workflow }}
-            **Run ID:** ${{ github.run_id }}
-            **Commit:** ${{ github.sha }}
-            **Branch:** ${{ github.ref_name }}
-            **Triggered by:** ${{ github.actor }}
-            **Date:** ${new Date().toISOString()}
-            
-            ### Failed Jobs:
-            ${{ steps.failure-details.outputs.failed_jobs }}
-            
-            ### Details:
-            - **Workflow Run:** [${{ github.run_id }}](${{ github.server_url }}/${{ github.repository }}/actions/runs/${{ github.run_id }})
-            - **Repository:** ${{ github.repository }}
-            - **Environment:** dev
-            
-            ### Next Steps:
-            1. Review the failed job logs in the workflow run
-            2. Check for infrastructure or configuration issues
-            3. Verify Azure resources and permissions
-            4. Test the deployment manually if needed
-            5. Close this issue once resolved
-            
-            ### Debug Information:
-            - Frontend Build: ${{ needs.frontend-build.result }}
-            - Backend Build: ${{ needs.backend-build.result }}
-            - Infrastructure Deployment: ${{ needs.deploy-dev-infrastructure.result }}
-            - Agent Deployment: ${{ needs.deploy-agent.result }}
-            - Backend Code Deployment: ${{ needs.deploy-backend-code.result }}
-            - Frontend Code Deployment: ${{ needs.deploy-frontend-code.result }}
-            - Build Summary: ${{ needs.build-summary.result }}
-            
-            ---
-            *This issue was automatically created by the CI workflow failure detection.*`;
-            
-            // Create the issue
-            const issue = await github.rest.issues.create({
-              owner: context.repo.owner,
-              repo: context.repo.repo,
-              title: title,
-              body: body,
-              labels: ['bug', 'ci-failure', 'automated'],
-              assignees: ['${{ steps.get-username.outputs.username }}']
-            });
-            
+name: CI - Build and Test
+
+# Prevent duplicate runs: 
+# - Run on push to main/develop only (not feature branches)
+# - Run on pull requests to main/develop (covers feature branch changes)
+# - Manual trigger for testing/debugging
+# - Scheduled weekly runs for maintenance
+# - Use concurrency groups to cancel previous runs
+on:
+  push:
+    branches: [main]
+    paths:
+      - 'src/**'
+      - '.github/workflows/**'
+      - 'infra/**'
+      - 'package*.json'
+      - '*.csproj'
+  
+  # Manual trigger (includes deployment to dev environment)
+  workflow_dispatch:
+    inputs:
+      debug_mode:
+        description: 'Enable debug logging'
+        required: false
+        default: false
+        type: boolean
+  
+  # Weekly scheduled run (Sundays at 3 AM UTC)
+  schedule:
+    - cron: '0 3 * * 0'
+  pull_request:
+    branches: [main]
+    paths:
+      - 'src/**'
+      - '.github/workflows/**'
+      - 'infra/**'
+      - 'package*.json'
+      - '*.csproj'
+
+# Cancel previous runs when pushing new commits
+concurrency:
+  group: ${{ github.workflow }}-${{ github.ref }}
+  cancel-in-progress: true
+
+jobs:
+  bicep-build:
+    name: Infrastructure Build
+    uses: ./.github/workflows/shared-bicep-build.yml
+    secrets: inherit
+    permissions:
+      contents: read
+
+  frontend-build:
+    name: Frontend Build and Test
+    uses: ./.github/workflows/shared-frontend-build.yml
+    with:
+      node-version: ${{ vars.NODE_VERSION || '20' }}
+      upload-artifacts: true
+      artifact-name: frontend-dist
+    secrets: inherit
+    permissions:
+      contents: read
+
+  backend-build:
+    name: Backend Build and Test
+    uses: ./.github/workflows/shared-backend-build.yml
+    with:
+      dotnet-version: ${{ vars.DOTNET_VERSION || '8.0.x' }}
+      upload-artifacts: true
+      artifact-name: backend-publish
+    secrets: inherit
+    permissions:
+      contents: read
+
+  # ============================================================================
+  # ADE END-TO-END VALIDATION JOBS
+  # ============================================================================
+  # Deploy ADE environments AND application code for complete validation
+  # This provides true end-to-end testing of the deployment pipeline
+  # - Creates ADE infrastructure environments
+  # - Deploys frontend code to Static Web App
+  # - Deploys backend code to Function App
+  # - Tests deployed applications for functionality
+  # - Validates complete deployment pipeline before main branch deployment
+  
+  deploy-ade-frontend-validation:
+    name: ADE Frontend E2E Validation
+    runs-on: ubuntu-latest
+    needs: [bicep-validation, frontend-build]
+    if: ${{ github.event_name != 'scheduled' }}
+    outputs:
+      ade-environment-name: ${{ steps.create-ade.outputs.ade-environment-name }}
+      resource-group-name: ${{ steps.create-ade.outputs.resource-group-name }}
+      validation-status: ${{ steps.test-frontend-application.outputs.status }}
+    permissions:
+      contents: read
+      id-token: write
+    steps:
+    - name: Checkout repository
+      uses: actions/checkout@v5
+      
+    - name: Download infrastructure artifacts
+      uses: actions/download-artifact@v6
+      with:
+        name: infrastructure
+        path: ./infra/
+      
+    - name: Setup Node.js
+      uses: actions/setup-node@v6
+      with:
+        node-version: ${{ vars.NODE_VERSION || '20' }}
+        cache: 'npm'
+        cache-dependency-path: src/frontend/package-lock.json
+      
+    - name: Download frontend artifacts
+      uses: actions/download-artifact@v6
+      with:
+        name: frontend-dist
+        path: ./src/frontend/dist/
+        
+    - name: Azure CLI Login
+      uses: azure/login@v2
+      with:
+        creds: ${{ secrets.AZURE_CREDENTIALS }}
+    
+    - name: Create ADE Frontend Environment
+      id: create-ade
+      run: |
+        echo "🚀 Creating ADE frontend environment for validation..."
+        
+        # Generate unique environment name based on event type (includes run attempt for reruns)
+        if [ "${{ github.event_name }}" = "pull_request" ]; then
+          ADE_ENV_NAME="pr-fd-${{ github.event.number }}-${{ github.run_number }}-${{ github.run_attempt }}"
+        else
+          ADE_ENV_NAME="main-fd-${{ github.run_number }}-${{ github.run_attempt }}"
+        fi
+        
+        echo "ADE_ENVIRONMENT_NAME=$ADE_ENV_NAME" >> $GITHUB_ENV
+        echo "ade-environment-name=$ADE_ENV_NAME" >> $GITHUB_OUTPUT
+        
+        # Construct resource group name using ADE naming convention
+        RESOURCE_GROUP="ai-foundry-$ADE_ENV_NAME"
+        echo "RESOURCE_GROUP_NAME=$RESOURCE_GROUP" >> $GITHUB_ENV
+        echo "resource-group-name=$RESOURCE_GROUP" >> $GITHUB_OUTPUT
+        
+        # Update static ADE parameters file with dynamic environment name
+        jq --arg applicationName "$ADE_ENV_NAME" '.applicationName = $applicationName' infra/environments/frontend/ade.parameters.json > /tmp/ade-frontend-params.json
+        
+        # Calculate expiration time (8 hours from now)
+        EXPIRATION_TIME=$(date -u -d "+8 hours" '+%Y-%m-%dT%H:%M:%SZ')
+        echo "🕒 Setting environment expiration to: $EXPIRATION_TIME"
+        
+        # Create ADE environment with 8-hour expiration
+        echo "📦 Deploying ADE frontend environment: $ADE_ENV_NAME (expires in 8 hours)"
+        az devcenter dev environment create \
+          --dev-center-name "devcenter-eus-dev" \
+          --project-name "ai-foundry" \
+          --catalog-name "ai-in-abox-infrastructure" \
+          --environment-definition-name "AI_Foundry_SPA_Frontend" \
+          --environment-type "dev" \
+          --name "$ADE_ENV_NAME" \
+          --parameters /tmp/ade-frontend-params.json \
+          --expiration "$EXPIRATION_TIME" \
+          --no-wait
+        
+        echo "⏳ Waiting for ADE frontend environment deployment to complete..."
+        
+        # Wait for deployment to complete (timeout after 10 minutes)
+        timeout=600
+        elapsed=0
+        while [ $elapsed -lt $timeout ]; do
+          status=$(az devcenter dev environment show \
+            --dev-center-name "devcenter-eus-dev" \
+            --project-name "ai-foundry" \
+            --name "$ADE_ENV_NAME" \
+            --query "provisioningState" \
+            --output tsv || echo "NotFound")
+          
+          echo "🔍 Frontend environment status: $status (${elapsed}s elapsed)"
+          
+          if [ "$status" = "Succeeded" ]; then
+            echo "✅ ADE frontend environment deployed successfully!"
+            break
+          elif [ "$status" = "Failed" ]; then
+            echo "❌ ADE frontend environment deployment failed!"
+            exit 1
+          fi
+          
+          sleep 30
+          elapsed=$((elapsed + 30))
+        done
+        
+        if [ $elapsed -ge $timeout ]; then
+          echo "❌ ADE frontend environment deployment timed out after 10 minutes!"
+          exit 1
+        fi
+    
+    - name: Validate Frontend Deployment
+      id: validate-deployment
+      run: |
+        echo "🔍 Validating frontend deployment in ADE environment..."
+        
+        # Get resource group name from previous step output
+        RESOURCE_GROUP="${{ steps.create-ade.outputs.resource-group-name }}"
+        
+        # Find Static Web App by resource type
+        STATIC_WEB_APP_NAME=$(az staticwebapp list \
+          --resource-group "$RESOURCE_GROUP" \
+          --query "[0].name" \
+          --output tsv)
+        
+        if [ -z "$STATIC_WEB_APP_NAME" ] || [ "$STATIC_WEB_APP_NAME" = "null" ]; then
+          echo "❌ No Static Web App found in resource group: $RESOURCE_GROUP"
+          exit 1
+        fi
+        
+        echo "✅ Frontend infrastructure validation passed - Static Web App: $STATIC_WEB_APP_NAME"
+
+    - name: Install SWA CLI
+      run: |
+        echo "📦 Installing Azure Static Web Apps CLI..."
+        npm install -g @azure/static-web-apps-cli
+
+    - name: Deploy Frontend Code to ADE Static Web App
+      run: |
+        echo "🚀 Deploying frontend code to ADE Static Web App..."
+        
+        # Get resource group and Static Web App name from previous steps
+        RESOURCE_GROUP="${{ steps.create-ade.outputs.resource-group-name }}"
+        STATIC_WEB_APP_NAME=$(az staticwebapp list \
+          --resource-group "$RESOURCE_GROUP" \
+          --query "[0].name" \
+          --output tsv)
+        
+        if [ -z "$STATIC_WEB_APP_NAME" ] || [ "$STATIC_WEB_APP_NAME" = "null" ]; then
+          echo "❌ Static Web App not found for deployment"
+          exit 1
+        fi
+        
+        echo "📦 Deploying to Static Web App: $STATIC_WEB_APP_NAME"
+        
+        # For ADE environments, rebuild frontend with demonstration/testing backend URL
+        echo "🔧 Rebuilding frontend for ADE environment..."
+        cd src/frontend
+        
+        # Set environment variables for ADE build (uses simulation mode for testing)
+        export VITE_BACKEND_URL="https://demo-backend.azure.com/api"
+        export VITE_USE_BACKEND=false
+        export VITE_PUBLIC_MODE=false
+        export VITE_AI_FOUNDRY_AGENT_NAME="AI in A Box (ADE Test)"
+        
+        echo "Building ADE frontend with demonstration settings:"
+        echo "  VITE_BACKEND_URL=$VITE_BACKEND_URL"
+        echo "  VITE_USE_BACKEND=$VITE_USE_BACKEND"
+        echo "  VITE_PUBLIC_MODE=$VITE_PUBLIC_MODE"
+        
+        # Install dependencies and rebuild
+        npm ci
+        npm run build:dev
+        
+        # Go back to root
+        cd ../..
+        
+        # Get deployment token for the Static Web App
+        DEPLOYMENT_TOKEN=$(az staticwebapp secrets list \
+          --name "$STATIC_WEB_APP_NAME" \
+          --resource-group "$RESOURCE_GROUP" \
+          --query "properties.apiKey" \
+          --output tsv)
+        
+        if [ -z "$DEPLOYMENT_TOKEN" ] || [ "$DEPLOYMENT_TOKEN" = "null" ]; then
+          echo "❌ Failed to get deployment token for Static Web App"
+          exit 1
+        fi
+        
+        # Deploy using SWA CLI
+        swa deploy \
+          --app-location "./src/frontend/dist" \
+          --deployment-token "$DEPLOYMENT_TOKEN" \
+          --env "default"
+        
+        echo "✅ Frontend code deployed successfully to ADE environment!"
+
+    - name: Test Frontend Application
+      id: test-frontend-application
+      run: |
+        echo "🧪 Testing deployed frontend application..."
+        
+        # Get resource group and Static Web App details
+        RESOURCE_GROUP="${{ steps.create-ade.outputs.resource-group-name }}"
+        STATIC_WEB_APP_NAME=$(az staticwebapp list \
+          --resource-group "$RESOURCE_GROUP" \
+          --query "[0].name" \
+          --output tsv)
+        
+        # Get Static Web App URL
+        STATIC_WEB_APP_HOSTNAME=$(az staticwebapp show \
+          --name "$STATIC_WEB_APP_NAME" \
+          --resource-group "$RESOURCE_GROUP" \
+          --query "defaultHostname" \
+          --output tsv)
+        
+        if [ -z "$STATIC_WEB_APP_HOSTNAME" ] || [ "$STATIC_WEB_APP_HOSTNAME" = "null" ]; then
+          echo "❌ Failed to get Static Web App hostname"
+          exit 1
+        fi
+        
+        STATIC_WEB_APP_URL="https://$STATIC_WEB_APP_HOSTNAME"
+        echo "🔗 Testing application at: $STATIC_WEB_APP_URL"
+        
+        # Wait for deployment to propagate
+        sleep 30
+        
+        # Test that the application loads
+        echo "🏥 Testing application accessibility..."
+        max_attempts=10
+        attempt=1
+        app_accessible=false
+        
+        while [ $attempt -le $max_attempts ]; do
+          echo "🔍 Accessibility test attempt $attempt/$max_attempts..."
+          
+          if curl -f -s "$STATIC_WEB_APP_URL" -o /dev/null; then
+            echo "✅ Frontend application is accessible!"
+            app_accessible=true
+            break
+          else
+            echo "⏳ Application not ready yet (attempt $attempt/$max_attempts)..."
+            if [ $attempt -lt $max_attempts ]; then
+              sleep 30
+            fi
+          fi
+          
+          attempt=$((attempt + 1))
+        done
+        
+        if [ "$app_accessible" = false ]; then
+          echo "❌ Frontend application failed accessibility test after $max_attempts attempts"
+          exit 1
+        fi
+        
+        echo "✅ Frontend application deployment and testing completed successfully!"
+        
+        # Set final validation status
+        echo "status=success" >> $GITHUB_OUTPUT
+
+  deploy-ade-backend-validation:
+    name: ADE Backend Environment
+    runs-on: ubuntu-latest
+    needs: [bicep-build, backend-build]
+    if: ${{ github.event_name != 'scheduled' }}
+    permissions:
+      contents: read
+      id-token: write
+    outputs:
+      ade-environment-name: ${{ steps.create-ade.outputs.ade-environment-name }}
+      resource-group-name: ${{ steps.create-ade.outputs.resource-group-name }}
+      function-app-name: ${{ steps.validate-infrastructure.outputs.function-app-name }}
+      function-app-url: ${{ steps.validate-infrastructure.outputs.function-app-url }}
+    
+    steps:
+    - name: Checkout repository
+      uses: actions/checkout@v5
+      
+    - name: Download infrastructure artifacts
+      uses: actions/download-artifact@v6
+      with:
+        name: infrastructure
+        path: ./infra/     
+        
+    - name: Azure CLI Login
+      uses: azure/login@v2
+      with:
+        creds: ${{ secrets.AZURE_CREDENTIALS }}
+    
+    - name: Create ADE Backend Environment
+      id: create-ade
+      run: |
+        echo "🚀 Creating ADE backend environment for validation..."
+        
+        # Generate unique environment name based on event type (includes run attempt for reruns)
+        if [ "${{ github.event_name }}" = "pull_request" ]; then
+          ADE_ENV_NAME="pr-be-${{ github.event.number }}-${{ github.run_number }}-${{ github.run_attempt }}"
+        else
+          ADE_ENV_NAME="main-be-${{ github.run_number }}-${{ github.run_attempt }}"
+        fi
+        
+        echo "ADE_ENVIRONMENT_NAME=$ADE_ENV_NAME" >> $GITHUB_ENV
+        echo "ade-environment-name=$ADE_ENV_NAME" >> $GITHUB_OUTPUT
+        
+        # Construct resource group name using ADE naming convention
+        RESOURCE_GROUP="ai-foundry-$ADE_ENV_NAME"
+        echo "RESOURCE_GROUP_NAME=$RESOURCE_GROUP" >> $GITHUB_ENV
+        echo "resource-group-name=$RESOURCE_GROUP" >> $GITHUB_OUTPUT
+        
+        # Update static ADE parameters file with dynamic environment name
+        jq --arg applicationName "$ADE_ENV_NAME" '.applicationName = $applicationName' infra/environments/backend/ade.parameters.json > /tmp/ade-backend-params.json
+        
+        # Calculate expiration time (8 hours from now)
+        EXPIRATION_TIME=$(date -u -d "+8 hours" '+%Y-%m-%dT%H:%M:%SZ')
+        echo "🕒 Setting environment expiration to: $EXPIRATION_TIME"
+        
+        # Create ADE environment with 8-hour expiration
+        echo "📦 Deploying ADE backend environment: $ADE_ENV_NAME (expires in 8 hours)"
+        az devcenter dev environment create \
+          --dev-center-name "devcenter-eus-dev" \
+          --project-name "ai-foundry" \
+          --catalog-name "ai-in-abox-infrastructure" \
+          --environment-definition-name "AI_Foundry_SPA_Backend" \
+          --environment-type "dev" \
+          --name "$ADE_ENV_NAME" \
+          --parameters /tmp/ade-backend-params.json \
+          --expiration "$EXPIRATION_TIME" \
+          --no-wait
+        
+        echo "⏳ Waiting for ADE backend environment deployment to complete..."
+        
+        # Wait for deployment to complete (timeout after 15 minutes for backend)
+        timeout=900
+        elapsed=0
+        while [ $elapsed -lt $timeout ]; do
+          status=$(az devcenter dev environment show \
+            --dev-center-name "devcenter-eus-dev" \
+            --project-name "ai-foundry" \
+            --name "$ADE_ENV_NAME" \
+            --query "provisioningState" \
+            --output tsv || echo "NotFound")
+          
+          echo "🔍 Backend environment status: $status (${elapsed}s elapsed)"
+          
+          if [ "$status" = "Succeeded" ]; then
+            echo "✅ ADE backend environment deployed successfully!"
+            break
+          elif [ "$status" = "Failed" ]; then
+            echo "❌ ADE backend environment deployment failed!"
+            exit 1
+          fi
+          
+          sleep 30
+          elapsed=$((elapsed + 30))
+        done
+        
+        if [ $elapsed -ge $timeout ]; then
+          echo "❌ ADE backend environment deployment timed out after 15 minutes!"
+          exit 1
+        fi
+    
+    - name: Validate Backend Infrastructure
+      id: validate-infrastructure
+      run: |
+        echo "🔍 Validating backend infrastructure in ADE environment..."
+        
+        # Get resource group name from previous step output
+        RESOURCE_GROUP="${{ steps.create-ade.outputs.resource-group-name }}"
+        
+        # Find Function App by resource type (infrastructure validation only)
+        FUNCTION_APP_NAME=$(az functionapp list \
+          --resource-group "$RESOURCE_GROUP" \
+          --query "[0].name" \
+          --output tsv)
+        
+        if [ -z "$FUNCTION_APP_NAME" ] || [ "$FUNCTION_APP_NAME" = "null" ]; then
+          echo "❌ No Function App found in resource group: $RESOURCE_GROUP"
+          exit 1
+        fi
+        
+        echo "✅ Backend infrastructure validation passed - Function App created: $FUNCTION_APP_NAME"
+
+        ADE_ENV_NAME="${{ steps.create-ade.outputs.ade-environment-name }}"
+        FUNCTION_APP_URL="https://func-${ADE_ENV_NAME}-bk-dev-eus2.azurewebsites.net"
+        echo "function-app-name=$FUNCTION_APP_NAME" >> $GITHUB_OUTPUT
+        echo "function-app-url=$FUNCTION_APP_URL" >> $GITHUB_OUTPUT
+
+  deploy-ade-backend-code:
+    name: ADE Backend Code Deployment
+    needs: [deploy-ade-backend-validation]
+    uses: ./.github/workflows/shared-backend-deploy.yml
+    permissions: 
+      contents: read
+      id-token: write
+    with:
+      artifact-name: backend-publish
+      artifact-download-path: backend-artifacts
+      function-app-name: ${{ needs.deploy-ade-backend-validation.outputs.function-app-name }}
+      resource-group-name: ${{ needs.deploy-ade-backend-validation.outputs.resource-group-name }}
+      function-app-url: ${{ needs.deploy-ade-backend-validation.outputs.function-app-url }}
+      environment-name: ${{ needs.deploy-ade-backend-validation.outputs.ade-environment-name }}
+      environment: ade
+      run-tests: true
+    secrets: inherit
+
+  ade-validation-summary:
+    name: ADE E2E Validation Summary
+    runs-on: ubuntu-latest
+    needs: [deploy-ade-frontend-validation, deploy-ade-backend-validation, deploy-ade-backend-code]
+    outputs:
+      validation-status: ${{ steps.summary.outputs.status }}
+    permissions:
+      contents: read
+    
+    steps:
+    - name: Validation Summary
+      id: summary
+      run: |
+        echo "📋 ADE End-to-End Validation Summary"
+        echo "===================================="
+
+        FRONTEND_STATUS="${{ needs.deploy-ade-frontend-validation.outputs.validation-status }}"
+        BACKEND_STATUS="${{ needs.deploy-ade-backend-code.outputs.test-status }}"
+
+        echo "Frontend Deployment & Testing: $FRONTEND_STATUS"
+        echo "Backend Deployment & Testing: $BACKEND_STATUS"
+
+        if [ "$FRONTEND_STATUS" = "success" ] && [ "$BACKEND_STATUS" = "success" ]; then
+          echo "✅ All ADE end-to-end validations passed!"
+          echo "   - Infrastructure deployed successfully"
+          echo "   - Application code deployed successfully"
+          echo "   - Applications tested and functional"
+          echo "status=success" >> $GITHUB_OUTPUT
+        else
+          echo "❌ ADE end-to-end validation failed!"
+          echo "status=failed" >> $GITHUB_OUTPUT
+          exit 1
+        fi
+    
+    - name: ADE Environment Information
+      run: |
+        echo "## 🏗️ ADE End-to-End Validation Environments" >> $GITHUB_STEP_SUMMARY
+        echo "" >> $GITHUB_STEP_SUMMARY
+        echo "### 📋 Environment Details" >> $GITHUB_STEP_SUMMARY
+        echo "- **Frontend Environment**: \`${{ needs.deploy-ade-frontend-validation.outputs.ade-environment-name }}\`" >> $GITHUB_STEP_SUMMARY
+        echo "- **Backend Environment**: \`${{ needs.deploy-ade-backend-validation.outputs.ade-environment-name }}\`" >> $GITHUB_STEP_SUMMARY
+        if [ -n "${{ needs.deploy-ade-backend-code.outputs.function-app-url }}" ]; then
+          echo "- **Backend Function App URL**: [${{ needs.deploy-ade-backend-code.outputs.function-app-url }}](${{ needs.deploy-ade-backend-code.outputs.function-app-url }})" >> $GITHUB_STEP_SUMMARY
+        fi
+        echo "" >> $GITHUB_STEP_SUMMARY
+        echo "### ✅ Validation Completed" >> $GITHUB_STEP_SUMMARY
+        echo "- **Infrastructure Deployment**: ADE environments created successfully" >> $GITHUB_STEP_SUMMARY
+        echo "- **Frontend Code Deployment**: Static Web App deployed and tested" >> $GITHUB_STEP_SUMMARY
+        echo "- **Backend Code Deployment**: Function App deployed and tested" >> $GITHUB_STEP_SUMMARY
+        echo "- **Application Testing**: End-to-end functionality verified" >> $GITHUB_STEP_SUMMARY
+        echo "" >> $GITHUB_STEP_SUMMARY
+        echo "### 🕒 Automatic Cleanup" >> $GITHUB_STEP_SUMMARY
+        echo "✅ **Note**: ADE environments are configured with 8-hour expiration and will be automatically deleted." >> $GITHUB_STEP_SUMMARY
+        echo "No manual cleanup required." >> $GITHUB_STEP_SUMMARY
+
+  deploy-dev-infrastructure:
+    name: Deploy Dev Infrastructure
+    uses: ./.github/workflows/shared-infrastructure-deploy.yml
+    needs: [bicep-build, ade-validation-summary]
+    # For scheduled runs: skip ADE validation and proceed directly to deployment
+    # For push/manual: require successful ADE validation or skip condition
+    permissions:
+      contents: read
+      id-token: write
+    if: |
+      
+        ( github.event_name != 'scheduled' &&
+        needs.ade-validation-summary.outputs.validation-status == 'success' )
+        &&
+        github.ref == 'refs/heads/main'
+      
+    with:
+      environment: 'dev'
+      bicep-template: 'infra/main-orchestrator.bicep'
+      parameters-file: 'infra/dev-orchestrator.parameters.bicepparam'
+      location: 'eastus2'
+      validate-only: false
+      artifact-name: 'infrastructure'
+    secrets: inherit
+
+  deploy-agent:
+    name: Deploy AI Foundry Agent
+    runs-on: ubuntu-latest
+    needs: [deploy-dev-infrastructure]
+    permissions:
+      contents: read
+    outputs:
+      agent-id: ${{ steps.deploy-agent.outputs.agent-id }}
+      agent-name: ${{ steps.deploy-agent.outputs.agent-name }}
+    environment:
+      name: dev
+    steps:
+    - name: Checkout repository
+      uses: actions/checkout@v5
+      
+    - name: Azure CLI Login
+      uses: azure/login@v2
+      with:
+        creds: ${{ secrets.AZURE_CREDENTIALS }}
+        
+    - name: Validate AI Foundry Infrastructure
+      run: |
+        echo "🔍 Validating AI Foundry infrastructure outputs..."
+        
+        AI_FOUNDRY_ENDPOINT="${{ needs.deploy-dev-infrastructure.outputs.ai-foundry-endpoint }}"
+        
+        if [ "$AI_FOUNDRY_ENDPOINT" = "not-found" ] || [ -z "$AI_FOUNDRY_ENDPOINT" ]; then
+          echo "❌ AI Foundry endpoint not found in infrastructure outputs"
+          exit 1
+        fi
+        
+        echo "✅ AI Foundry infrastructure validated:"
+        echo "  - Endpoint: $AI_FOUNDRY_ENDPOINT"
+        
+    - name: Deploy AI Foundry Agent
+      id: deploy-agent
+      shell: pwsh
+      run: |
+        Write-Host "🤖 Deploying AI Foundry agent..."
+        
+        # Execute the agent deployment script with proper parameters
+        $output = & "${{ github.workspace }}/deploy-scripts/deploy-agent.ps1" -AiFoundryEndpoint "${{ needs.deploy-dev-infrastructure.outputs.ai-foundry-endpoint }}" -AgentName "AI in A Box" -OutputFormat "json" 2>&1
+        
+        # Capture the script output
+        Write-Host "Script output:"
+        Write-Host $output
+        
+        # Look for the AGENT_DEPLOYMENT_RESULT line in the output
+        $resultLine = $output | Where-Object { $_ -match "AGENT_DEPLOYMENT_RESULT:" }
+        
+        if ($resultLine) {
+          $jsonPart = $resultLine -replace ".*AGENT_DEPLOYMENT_RESULT:\s*", ""
+          Write-Host "Found result: $jsonPart"
+          
+          # Parse the JSON result
+          $result = $jsonPart | ConvertFrom-Json
+          
+          if ($result.success) {
+            Write-Host "✅ Agent deployment successful!"
+            Write-Host "Agent ID: $($result.agentId)"
+            Write-Host "Agent Name: $($result.agentName)"
+            
+            # Set outputs for next job
+            echo "agent-id=$($result.agentId)" >> $env:GITHUB_OUTPUT
+            echo "agent-name=$($result.agentName)" >> $env:GITHUB_OUTPUT
+          } else {
+            Write-Host "❌ Agent deployment failed: $($result.error)"
+            exit 1
+          }
+        } else {
+          Write-Host "❌ Could not find agent deployment result in output"
+          exit 1
+        }
+        
+    - name: Agent Deployment Summary
+      run: |
+        echo "## 🤖 AI Foundry Agent Deployment Summary" >> $GITHUB_STEP_SUMMARY
+        echo "" >> $GITHUB_STEP_SUMMARY
+        echo "### ✅ Agent Deployment Successful" >> $GITHUB_STEP_SUMMARY
+        echo "- **Agent Name**: \`${{ steps.deploy-agent.outputs.agent-name }}\`" >> $GITHUB_STEP_SUMMARY
+        echo "- **Agent ID**: \`${{ steps.deploy-agent.outputs.agent-id }}\`" >> $GITHUB_STEP_SUMMARY
+        echo "- **AI Foundry Endpoint**: \`${{ needs.deploy-dev-infrastructure.outputs.ai-foundry-endpoint }}\`" >> $GITHUB_STEP_SUMMARY
+        echo "" >> $GITHUB_STEP_SUMMARY
+        echo "### 🔧 Deployment Details" >> $GITHUB_STEP_SUMMARY
+        echo "- **Deployment Method**: PowerShell Script via GitHub Actions" >> $GITHUB_STEP_SUMMARY
+        echo "- **Configuration Source**: YAML file (src/agent/ai_in_a_box.yaml)" >> $GITHUB_STEP_SUMMARY
+        echo "- **Authentication**: Azure CLI with Service Principal" >> $GITHUB_STEP_SUMMARY
+
+  deploy-backend-code:
+    name: Deploy Backend Code
+    needs: [backend-build, deploy-dev-infrastructure, deploy-agent]
+    permissions:
+      contents: read
+      id-token: write
+    uses: ./.github/workflows/shared-backend-deploy.yml
+    with:
+      artifact-name: backend-publish
+      artifact-download-path: backend-artifacts
+      function-app-name: ${{ needs.deploy-dev-infrastructure.outputs.backend-function-app-name }}
+      resource-group-name: ${{ needs.deploy-dev-infrastructure.outputs.backend-resource-group-name }}
+      function-app-url: ${{ needs.deploy-dev-infrastructure.outputs.backend-function-app-url }}
+      environment-name: 'Dev'
+      run-tests: true
+      agent-id: ${{ needs.deploy-agent.outputs.agent-id }}
+      agent-name: ${{ needs.deploy-agent.outputs.agent-name }}
+      update-agent-settings: true
+      environment: 'dev'
+    secrets: inherit
+
+  deploy-frontend-code:
+    name: Deploy Frontend Code
+    runs-on: ubuntu-latest
+    needs: [frontend-build, deploy-dev-infrastructure]
+    environment:
+      name: dev
+    permissions:
+      contents: read
+      id-token: write
+    steps:
+    - name: Checkout repository
+      uses: actions/checkout@v5
+      
+    - name: Setup Node.js
+      uses: actions/setup-node@v6
+      with:
+        node-version: ${{ vars.NODE_VERSION || '20' }}
+        cache: 'npm'
+        cache-dependency-path: src/frontend/package-lock.json
+        
+    - name: Download frontend artifacts
+      uses: actions/download-artifact@v6
+      with:
+        name: frontend-dist
+        path: ./src/frontend/dist/
+        
+    - name: Azure CLI Login
+      uses: azure/login@v2
+      with:
+        creds: ${{ secrets.AZURE_CREDENTIALS }}
+        
+    - name: Validate Infrastructure Outputs
+      run: |
+        echo "🔍 Validating infrastructure deployment outputs..."
+        
+        STATIC_WEB_APP_NAME="${{ needs.deploy-dev-infrastructure.outputs.frontend-static-web-app-name }}"
+        RESOURCE_GROUP_NAME="${{ needs.deploy-dev-infrastructure.outputs.frontend-resource-group-name }}"
+        BACKEND_URL="${{ needs.deploy-dev-infrastructure.outputs.backend-function-app-url }}"
+        
+        if [ "$STATIC_WEB_APP_NAME" = "not-found" ] || [ -z "$STATIC_WEB_APP_NAME" ]; then
+          echo "❌ Frontend Static Web App name not found in infrastructure outputs"
+          exit 1
+        fi
+        
+        if [ "$RESOURCE_GROUP_NAME" = "not-found" ] || [ -z "$RESOURCE_GROUP_NAME" ]; then
+          echo "❌ Frontend Resource Group name not found in infrastructure outputs"
+          exit 1
+        fi
+        
+        echo "✅ Infrastructure outputs validated:"
+        echo "  - Static Web App: $STATIC_WEB_APP_NAME"
+        echo "  - Resource Group: $RESOURCE_GROUP_NAME"
+        echo "  - Backend URL: $BACKEND_URL"
+        
+    - name: Install SWA CLI
+      run: |
+        echo "📦 Installing Azure Static Web Apps CLI..."
+        npm install -g @azure/static-web-apps-cli
+
+    - name: Deploy Frontend Code to Static Web App
+      run: |
+        echo "🚀 Deploying frontend code to Static Web App..."
+        
+        # Get infrastructure outputs
+        STATIC_WEB_APP_NAME="${{ needs.deploy-dev-infrastructure.outputs.frontend-static-web-app-name }}"
+        RESOURCE_GROUP_NAME="${{ needs.deploy-dev-infrastructure.outputs.frontend-resource-group-name }}"
+        BACKEND_URL="${{ needs.deploy-dev-infrastructure.outputs.backend-function-app-url }}/api"
+        
+        echo "📦 Deploying to Static Web App: $STATIC_WEB_APP_NAME"
+        echo "🔗 Backend API URL: $BACKEND_URL"
+        
+        # Install dependencies and rebuild with correct backend URL
+        echo "🔧 Rebuilding frontend with correct backend URL..."
+        cd src/frontend
+        
+        # Set environment variables for the build
+        export VITE_BACKEND_URL="$BACKEND_URL"
+        export VITE_USE_BACKEND=true
+        export VITE_PUBLIC_MODE=true
+        export VITE_AI_FOUNDRY_AGENT_NAME="AI in A Box"
+        
+        echo "Building with:"
+        echo "  VITE_BACKEND_URL=$VITE_BACKEND_URL"
+        echo "  VITE_USE_BACKEND=$VITE_USE_BACKEND"
+        echo "  VITE_PUBLIC_MODE=$VITE_PUBLIC_MODE"
+        
+        # Install dependencies (use cache if available)
+        npm ci
+        
+        # Build the frontend with the correct backend URL
+        npm run build:dev
+        
+        # Go back to root
+        cd ../..
+        
+        # Get deployment token for the Static Web App
+        DEPLOYMENT_TOKEN=$(az staticwebapp secrets list \
+          --name "$STATIC_WEB_APP_NAME" \
+          --resource-group "$RESOURCE_GROUP_NAME" \
+          --query "properties.apiKey" \
+          --output tsv)
+        
+        if [ -z "$DEPLOYMENT_TOKEN" ] || [ "$DEPLOYMENT_TOKEN" = "null" ]; then
+          echo "❌ Failed to get deployment token for Static Web App"
+          exit 1
+        fi
+        
+        # Deploy using SWA CLI
+        swa deploy \
+          --app-location "./src/frontend/dist" \
+          --deployment-token "$DEPLOYMENT_TOKEN" \
+          --env "default"
+        
+        echo "✅ Frontend code deployed successfully!"
+        
+    - name: Frontend Deployment Summary
+      run: |
+        echo "## 🌐 Frontend Code Deployment Summary" >> $GITHUB_STEP_SUMMARY
+        echo "" >> $GITHUB_STEP_SUMMARY
+        echo "### ✅ Deployment Successful" >> $GITHUB_STEP_SUMMARY
+        echo "- **Static Web App**: \`${{ needs.deploy-dev-infrastructure.outputs.frontend-static-web-app-name }}\`" >> $GITHUB_STEP_SUMMARY
+        echo "- **Resource Group**: \`${{ needs.deploy-dev-infrastructure.outputs.frontend-resource-group-name }}\`" >> $GITHUB_STEP_SUMMARY
+        echo "- **Application URL**: [${{ needs.deploy-dev-infrastructure.outputs.frontend-static-web-app-url }}](${{ needs.deploy-dev-infrastructure.outputs.frontend-static-web-app-url }})" >> $GITHUB_STEP_SUMMARY
+        echo "- **Backend Integration**: ${{ needs.deploy-dev-infrastructure.outputs.backend-function-app-url }}/api" >> $GITHUB_STEP_SUMMARY
+        echo "" >> $GITHUB_STEP_SUMMARY
+        echo "### 🔧 Deployment Details" >> $GITHUB_STEP_SUMMARY
+        echo "- **Action Used**: Azure CLI + SWA CLI (Native Azure Commands)" >> $GITHUB_STEP_SUMMARY
+        echo "- **Build Artifacts**: Frontend rebuilt during deployment with correct backend URL" >> $GITHUB_STEP_SUMMARY
+        echo "- **Deploy Method**: Native GitHub Actions with Azure CLI" >> $GITHUB_STEP_SUMMARY
+        echo "- **Environment Variables**: VITE_BACKEND_URL set from infrastructure outputs at build time" >> $GITHUB_STEP_SUMMARY
+  build-summary:
+    name: Build Summary
+    runs-on: ubuntu-latest
+    needs: [bicep-build, frontend-build, backend-build, deploy-dev-infrastructure, deploy-backend-code, deploy-frontend-code]
+    if: always()
+    permissions:
+      contents: read
+
+    steps:
+       
+    - name: Display build summary
+      run: |
+        echo "## 🏗️ Build Summary" >> $GITHUB_STEP_SUMMARY
+        echo "" >> $GITHUB_STEP_SUMMARY
+        
+        # Bicep validation summary
+        if [ "${{ needs.bicep-validation.result }}" = "success" ]; then
+          echo "### ✅ Bicep Infrastructure Validation Successful" >> $GITHUB_STEP_SUMMARY
+        else
+          echo "### ❌ Bicep Infrastructure Build Failed" >> $GITHUB_STEP_SUMMARY
+          echo "- **Status**: ${{ needs.bicep-build.result }}" >> $GITHUB_STEP_SUMMARY
+        fi
+        
+        echo "" >> $GITHUB_STEP_SUMMARY
+        
+        # Frontend summary
+        if [ "${{ needs.frontend-build.result }}" = "success" ]; then
+          echo "### ✅ Frontend Build Successful" >> $GITHUB_STEP_SUMMARY
+        else
+          echo "### ❌ Frontend Build Failed" >> $GITHUB_STEP_SUMMARY
+        fi
+        
+        echo "" >> $GITHUB_STEP_SUMMARY
+        
+        # Backend summary
+        if [ "${{ needs.backend-build.result }}" = "success" ]; then
+          echo "### ✅ Backend Build Successful" >> $GITHUB_STEP_SUMMARY
+        else
+          echo "### ❌ Backend Build Failed" >> $GITHUB_STEP_SUMMARY
+        fi
+        
+        echo "" >> $GITHUB_STEP_SUMMARY
+        
+        # Infrastructure deployment summary (shows on main branch pushes, manual triggers, and scheduled runs)
+        if [ "${{ github.ref }}" = "refs/heads/main" ] && "${{ github.event_name }}" != "pull_request"; then
+          if [ "${{ needs.deploy-dev-infrastructure.result }}" = "success" ]; then
+            echo "### ✅ Dev Infrastructure Deployment Successful" >> $GITHUB_STEP_SUMMARY
+            echo "- **Status**: Infrastructure deployed via Azure CLI + Bicep" >> $GITHUB_STEP_SUMMARY
+            echo "- **Environment**: dev (eastus2)" >> $GITHUB_STEP_SUMMARY
+            echo "- **Template**: main-orchestrator.bicep" >> $GITHUB_STEP_SUMMARY
+            echo "- **Parameters**: dev-orchestrator.parameters.bicepparam" >> $GITHUB_STEP_SUMMARY
+            echo "- **Scope**: Subscription-level deployment to multiple resource groups" >> $GITHUB_STEP_SUMMARY
+          elif [ "${{ needs.deploy-dev-infrastructure.result }}" = "failure" ]; then
+            echo "### ❌ Dev Infrastructure Deployment Failed" >> $GITHUB_STEP_SUMMARY
+            echo "- **Status**: ${{ needs.deploy-dev-infrastructure.result }}" >> $GITHUB_STEP_SUMMARY
+            echo "- **Note**: Check job logs for detailed error information" >> $GITHUB_STEP_SUMMARY
+          elif [ "${{ needs.deploy-dev-infrastructure.result }}" = "skipped" ]; then
+            echo "### ⏭️ Dev Infrastructure Deployment Skipped" >> $GITHUB_STEP_SUMMARY
+            echo "- **Reason**: Infrastructure deployment runs on main branch pushes, manual triggers, and scheduled runs" >> $GITHUB_STEP_SUMMARY
+          fi
+          echo "" >> $GITHUB_STEP_SUMMARY
+          
+          # Backend code deployment summary
+          if [ "${{ needs.deploy-backend-code.result }}" = "success" ]; then
+            echo "### ✅ Backend Code Deployment Successful" >> $GITHUB_STEP_SUMMARY
+            echo "- **Status**: Backend Function App code deployed in parallel with frontend" >> $GITHUB_STEP_SUMMARY
+            echo "- **Method**: Azure/functions-action@v1 (Native GitHub Action)" >> $GITHUB_STEP_SUMMARY
+            echo "- **Dependency**: Triggered after successful infrastructure deployment" >> $GITHUB_STEP_SUMMARY
+          elif [ "${{ needs.deploy-backend-code.result }}" = "failure" ]; then
+            echo "### ❌ Backend Code Deployment Failed" >> $GITHUB_STEP_SUMMARY
+            echo "- **Status**: ${{ needs.deploy-backend-code.result }}" >> $GITHUB_STEP_SUMMARY
+            echo "- **Note**: Check job logs for detailed error information" >> $GITHUB_STEP_SUMMARY
+          elif [ "${{ needs.deploy-backend-code.result }}" = "skipped" ]; then
+            echo "### ⏭️ Backend Code Deployment Skipped" >> $GITHUB_STEP_SUMMARY
+            echo "- **Reason**: Skipped due to infrastructure deployment failure or not on main branch" >> $GITHUB_STEP_SUMMARY
+          fi
+          echo "" >> $GITHUB_STEP_SUMMARY
+          
+          # Frontend code deployment summary  
+          if [ "${{ needs.deploy-frontend-code.result }}" = "success" ]; then
+            echo "### ✅ Frontend Code Deployment Successful" >> $GITHUB_STEP_SUMMARY
+            echo "- **Status**: Frontend Static Web App code deployed in parallel with backend" >> $GITHUB_STEP_SUMMARY
+            echo "- **Method**: Azure CLI + SWA CLI (Native Azure Commands)" >> $GITHUB_STEP_SUMMARY
+            echo "- **Dependency**: Triggered after successful infrastructure deployment" >> $GITHUB_STEP_SUMMARY
+          elif [ "${{ needs.deploy-frontend-code.result }}" = "failure" ]; then
+            echo "### ❌ Frontend Code Deployment Failed" >> $GITHUB_STEP_SUMMARY
+            echo "- **Status**: ${{ needs.deploy-frontend-code.result }}" >> $GITHUB_STEP_SUMMARY
+            echo "- **Note**: Check job logs for detailed error information" >> $GITHUB_STEP_SUMMARY
+          elif [ "${{ needs.deploy-frontend-code.result }}" = "skipped" ]; then
+            echo "### ⏭️ Frontend Code Deployment Skipped" >> $GITHUB_STEP_SUMMARY
+            echo "- **Reason**: Skipped due to infrastructure deployment failure or not on main branch" >> $GITHUB_STEP_SUMMARY
+          fi
+          echo "" >> $GITHUB_STEP_SUMMARY
+        fi
+        
+        echo "### 📋 Next Steps" >> $GITHUB_STEP_SUMMARY
+        echo "- Review build artifacts if needed" >> $GITHUB_STEP_SUMMARY
+        echo "- Run local tests: \`npm test\` (frontend) and \`dotnet test\` (backend)" >> $GITHUB_STEP_SUMMARY
+        if [ "${{ github.event_name }}" = "push" ] && [ "${{ github.ref }}" = "refs/heads/main" ] || [ "${{ github.event_name }}" = "workflow_dispatch" ] || [ "${{ github.event_name }}" = "schedule" ]; then
+          echo "- **Automated Deployment**: Infrastructure and application code deployed automatically using native GitHub Actions (Backend and Frontend in parallel)" >> $GITHUB_STEP_SUMMARY
+          echo "- **Local Development**: Use deployment scripts in \`deploy-scripts/\` for local testing only" >> $GITHUB_STEP_SUMMARY
+        else
+          echo "- **Local Development**: Use deployment scripts in \`deploy-scripts/\` for local testing only" >> $GITHUB_STEP_SUMMARY
+          echo "- **Note**: Automated deployment using native GitHub Actions runs on main branch pushes, manual triggers, and scheduled runs (Backend and Frontend in parallel)" >> $GITHUB_STEP_SUMMARY
+        fi
+        
+
+  # Create GitHub issue when workflow fails (scheduled runs or manual triggers)
+  create-failure-issue:
+    name: 'Create Failure Issue'
+    runs-on: ubuntu-latest
+    if: ${{ (github.event_name == 'schedule') && (needs.frontend-build.result == 'failure' || needs.backend-build.result == 'failure' || needs.deploy-dev-infrastructure.result == 'failure' || needs.deploy-agent.result == 'failure' || needs.deploy-backend-code.result == 'failure' || needs.deploy-frontend-code.result == 'failure' || needs.build-summary.result == 'failure') }}
+    needs: [frontend-build, backend-build, deploy-dev-infrastructure, deploy-agent, deploy-backend-code, deploy-frontend-code, build-summary]
+    
+    permissions:
+      issues: write
+      contents: read
+    
+    steps:
+      - name: Get your GitHub username
+        id: get-username
+        run: |
+          # Try to get the username from the repository owner
+          REPO_OWNER="${{ github.repository_owner }}"
+          echo "username=${REPO_OWNER}" >> $GITHUB_OUTPUT
+      
+      - name: Determine failure details
+        id: failure-details
+        run: |
+          FAILED_JOBS=""
+          
+          if [ "${{ needs.frontend-build.result }}" = "failure" ]; then
+            FAILED_JOBS="${FAILED_JOBS}- Frontend Build\n"
+          fi
+          if [ "${{ needs.backend-build.result }}" = "failure" ]; then
+            FAILED_JOBS="${FAILED_JOBS}- Backend Build\n"
+          fi
+          if [ "${{ needs.deploy-dev-infrastructure.result }}" = "failure" ]; then
+            FAILED_JOBS="${FAILED_JOBS}- Infrastructure Deployment\n"
+          fi
+          if [ "${{ needs.deploy-agent.result }}" = "failure" ]; then
+            FAILED_JOBS="${FAILED_JOBS}- Agent Deployment\n"
+          fi
+          if [ "${{ needs.deploy-backend-code.result }}" = "failure" ]; then
+            FAILED_JOBS="${FAILED_JOBS}- Backend Code Deployment\n"
+          fi
+          if [ "${{ needs.deploy-frontend-code.result }}" = "failure" ]; then
+            FAILED_JOBS="${FAILED_JOBS}- Frontend Code Deployment\n"
+          fi
+          if [ "${{ needs.build-summary.result }}" = "failure" ]; then
+            FAILED_JOBS="${FAILED_JOBS}- Build Summary\n"
+          fi
+          
+          echo "failed_jobs=${FAILED_JOBS}" >> $GITHUB_OUTPUT
+          
+          # Determine trigger type
+          if [ "${{ github.event_name }}" = "schedule" ]; then
+            echo "trigger_type=Scheduled Weekly" >> $GITHUB_OUTPUT
+          else
+            echo "trigger_type=Manual" >> $GITHUB_OUTPUT
+          fi
+      
+      - name: Create GitHub Issue
+        uses: actions/github-script@v8
+        with:
+          script: |
+            const title = `🚨 CI Workflow Failure - ${{ steps.failure-details.outputs.trigger_type }} Run`;
+            const body = `## CI Workflow Failed
+            
+            **Trigger:** ${{ steps.failure-details.outputs.trigger_type }} run
+            **Workflow:** ${{ github.workflow }}
+            **Run ID:** ${{ github.run_id }}
+            **Commit:** ${{ github.sha }}
+            **Branch:** ${{ github.ref_name }}
+            **Triggered by:** ${{ github.actor }}
+            **Date:** ${new Date().toISOString()}
+            
+            ### Failed Jobs:
+            ${{ steps.failure-details.outputs.failed_jobs }}
+            
+            ### Details:
+            - **Workflow Run:** [${{ github.run_id }}](${{ github.server_url }}/${{ github.repository }}/actions/runs/${{ github.run_id }})
+            - **Repository:** ${{ github.repository }}
+            - **Environment:** dev
+            
+            ### Next Steps:
+            1. Review the failed job logs in the workflow run
+            2. Check for infrastructure or configuration issues
+            3. Verify Azure resources and permissions
+            4. Test the deployment manually if needed
+            5. Close this issue once resolved
+            
+            ### Debug Information:
+            - Frontend Build: ${{ needs.frontend-build.result }}
+            - Backend Build: ${{ needs.backend-build.result }}
+            - Infrastructure Deployment: ${{ needs.deploy-dev-infrastructure.result }}
+            - Agent Deployment: ${{ needs.deploy-agent.result }}
+            - Backend Code Deployment: ${{ needs.deploy-backend-code.result }}
+            - Frontend Code Deployment: ${{ needs.deploy-frontend-code.result }}
+            - Build Summary: ${{ needs.build-summary.result }}
+            
+            ---
+            *This issue was automatically created by the CI workflow failure detection.*`;
+            
+            // Create the issue
+            const issue = await github.rest.issues.create({
+              owner: context.repo.owner,
+              repo: context.repo.repo,
+              title: title,
+              body: body,
+              labels: ['bug', 'ci-failure', 'automated'],
+              assignees: ['${{ steps.get-username.outputs.username }}']
+            });
+            
             console.log(`Created issue #${issue.data.number}: ${issue.data.html_url}`);