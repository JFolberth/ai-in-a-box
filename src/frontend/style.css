--- conflicted
+++ resolved
@@ -1,972 +1,630 @@
-<<<<<<< HEAD
-/* 🦄 MAGICAL PINK PONY CHAT INTERFACE! ✨ */
-* {
-  margin: 0;
-  padding: 0;
-  box-sizing: border-box;
-}
-
-:root {
-  --primary-color: #FF69B4;
-  --primary-hover: #FF1493;
-  --secondary-color: #FFB6C1;
-  --border-color: #FFC0CB;
-  --text-primary: #8B008B;
-  --text-secondary: #DA70D6;
-  --background-main: #FFF0F5;
-  --background-alt: #E6E6FA;
-  --accent-yellow: #F0E68C;
-  --accent-green: #98FB98;
-  --accent-blue: #87CEEB;
-  --shadow-sm: 0 2px 8px rgba(255, 105, 180, 0.3);
-  --shadow-md: 0 6px 16px rgba(255, 105, 180, 0.4);
-  --shadow-lg: 0 12px 24px rgba(255, 105, 180, 0.5);
-  --radius-sm: 20px;
-  --radius-md: 25px;
-  --radius-lg: 30px;
-  --spacing-xs: 6px;
-  --spacing-sm: 12px;
-  --spacing-md: 18px;
-  --spacing-lg: 28px;
-  --spacing-xl: 38px;
-}
-
-body {
-  font-family: 'Comic Sans MS', cursive, 'Bubblegum Sans', fantasy, 'Trebuchet MS', sans-serif;
-  line-height: 1.8;
-  color: var(--text-primary);
-  background: linear-gradient(135deg, var(--background-main) 0%, var(--background-alt) 50%, #F0F8FF 100%);
-  height: 100vh;
-  overflow: hidden;
-  position: relative;
-}
-
-/* ✨ Magical sparkles background! ✨ */
-body::before {
-  content: '';
-  position: fixed;
-  top: 0;
-  left: 0;
-  width: 100%;
-  height: 100%;
-  background-image: 
-    radial-gradient(2px 2px at 20px 30px, #FF69B4, transparent),
-    radial-gradient(2px 2px at 40px 70px, #87CEEB, transparent),
-    radial-gradient(1px 1px at 90px 40px, #F0E68C, transparent),
-    radial-gradient(1px 1px at 130px 80px, #98FB98, transparent),
-    radial-gradient(2px 2px at 160px 30px, #DDA0DD, transparent);
-  background-repeat: repeat;
-  background-size: 200px 100px;
-  animation: sparkle 3s linear infinite;
-  pointer-events: none;
-  z-index: 1;
-}
-
-@keyframes sparkle {
-  from { transform: translateY(0px); }
-  to { transform: translateY(-100px); }
-}
-
-/* 🌟 Cursor sparkle trail! */
-.sparkle-cursor {
-  position: fixed;
-  width: 20px;
-  height: 20px;
-  pointer-events: none;
-  z-index: 9999;
-  background: radial-gradient(circle, #FFD700 0%, transparent 70%);
-  border-radius: 50%;
-  animation: sparkleFloat 1s ease-out forwards;
-}
-
-@keyframes sparkleFloat {
-  0% {
-    opacity: 1;
-    transform: scale(0) rotate(0deg);
-  }
-  100% {
-    opacity: 0;
-    transform: scale(1.5) rotate(180deg);
-  }
-}
-
-#app {
-  height: 100vh;
-  display: flex;
-  flex-direction: column;
-  position: relative;
-  z-index: 2;
-}
-
-/* 🦄 Header Styles - Where the magic begins! */
-.chat-header {
-  background: linear-gradient(90deg, var(--primary-color), var(--accent-yellow), var(--accent-green), var(--accent-blue), var(--primary-color));
-  background-size: 200% 200%;
-  animation: rainbow 4s ease infinite;
-  border-bottom: 3px solid var(--border-color);
-  padding: var(--spacing-md) var(--spacing-lg);
-  z-index: 100;
-  position: relative;
-  box-shadow: var(--shadow-md);
-}
-
-@keyframes rainbow {
-  0% { background-position: 0% 50%; }
-  50% { background-position: 100% 50%; }
-  100% { background-position: 0% 50%; }
-}
-
-.header-content {
-  display: flex;
-  justify-content: space-between;
-  align-items: center;
-  max-width: 850px;
-  margin: 0 auto;
-}
-
-.chat-title {
-  display: flex;
-  align-items: center;
-  gap: var(--spacing-sm);
-  font-size: 1.8rem;
-  font-weight: 900;
-  color: white;
-  text-shadow: 2px 2px 4px rgba(0,0,0,0.3);
-  animation: bounce 2s ease-in-out infinite;
-}
-
-@keyframes bounce {
-  0%, 100% { transform: translateY(0px); }
-  50% { transform: translateY(-5px); }
-}
-
-.chat-title i {
-  color: #FFD700;
-  font-size: 2.2rem;
-  animation: spin 3s linear infinite;
-}
-
-@keyframes spin {
-  from { transform: rotate(0deg); }
-  to { transform: rotate(360deg); }
-}
-
-.header-actions {
-  display: flex;
-  gap: var(--spacing-sm);
-}
-
-.header-btn {
-  background: rgba(255, 255, 255, 0.9);
-  border: 3px solid var(--primary-color);
-  border-radius: var(--radius-sm);
-  padding: var(--spacing-sm);
-  cursor: pointer;
-  color: var(--primary-color);
-  transition: all 0.3s ease;
-  display: flex;
-  align-items: center;
-  justify-content: center;
-  box-shadow: var(--shadow-sm);
-  font-weight: bold;
-  font-size: 0.9rem;
-}
-
-.header-btn:first-child {
-  min-width: 60px;
-  height: 45px;
-  transform: rotate(-2deg);
-}
-
-.header-btn:nth-child(2) {
-  min-width: 55px;
-  height: 52px;
-  transform: rotate(1.5deg);
-}
-
-.header-btn:hover {
-  background: var(--accent-yellow);
-  color: var(--text-primary);
-  transform: scale(1.15) rotate(0deg);
-  box-shadow: var(--shadow-md);
-}
-
-/* 💖 Main Chat Container - Where ponies chat! */
-=======
-/* Modern Chat Interface - ChatGPT Style */
-* {
-  margin: 0;
-  padding: 0;
-  box-sizing: border-box;
-}
-
-:root {
-  --primary-color: #1e3a8a;
-  --primary-hover: #1e40af;
-  --secondary-color: #f1f5f9;
-  --border-color: #e2e8f0;
-  --text-primary: #2d3748;
-  --text-secondary: #6b7280;
-  --background-main: #ffffff;
-  --background-alt: #f9fafb;
-  --shadow-sm: 0 1px 3px rgba(0, 0, 0, 0.1);
-  --shadow-md: 0 4px 6px rgba(0, 0, 0, 0.1);
-  --shadow-lg: 0 10px 15px rgba(0, 0, 0, 0.1);
-  --radius-sm: 8px;
-  --radius-md: 12px;
-  --radius-lg: 16px;
-  --spacing-xs: 4px;
-  --spacing-sm: 8px;
-  --spacing-md: 16px;
-  --spacing-lg: 24px;
-  --spacing-xl: 32px;
-}
-
-body {
-  font-family: 'Inter', -apple-system, BlinkMacSystemFont, 'Segoe UI', Roboto, sans-serif;
-  line-height: 1.6;
-  color: var(--text-primary);
-  background: var(--background-main);
-  height: 100vh;
-  overflow: hidden;
-}
-
-#app {
-  height: 100vh;
-  display: flex;
-  flex-direction: column;
-}
-
-/* Header Styles */
-.chat-header {
-  background: var(--background-main);
-  border-bottom: 1px solid var(--border-color);
-  padding: var(--spacing-md) var(--spacing-lg);
-  z-index: 100;
-  position: relative;
-}
-
-.header-content {
-  display: flex;
-  justify-content: space-between;
-  align-items: center;
-  max-width: 800px;
-  margin: 0 auto;
-}
-
-.chat-title {
-  display: flex;
-  align-items: center;
-  gap: var(--spacing-sm);
-  font-size: 1.25rem;
-  font-weight: 600;
-  color: var(--text-primary);
-}
-
-.chat-title i {
-  color: var(--primary-color);
-  font-size: 1.5rem;
-}
-
-.header-actions {
-  display: flex;
-  gap: var(--spacing-sm);
-}
-
-.header-btn {
-  background: none;
-  border: 1px solid var(--border-color);
-  border-radius: var(--radius-sm);
-  padding: var(--spacing-sm);
-  cursor: pointer;
-  color: var(--text-secondary);
-  transition: all 0.2s ease;
-  min-width: 40px;
-  height: 40px;
-  display: flex;
-  align-items: center;
-  justify-content: center;
-}
-
-.header-btn:hover {
-  background: var(--background-alt);
-  color: var(--text-primary);
-}
-
-/* Main Chat Container */
->>>>>>> 05ffa0c1
-.chat-container {
-  flex: 1;
-  overflow-y: auto;
-  padding: var(--spacing-lg);
-<<<<<<< HEAD
-  background: transparent;
-  position: relative;
-}
-
-.messages-container {
-  max-width: 850px;
-  margin: 0 auto;
-  padding-bottom: var(--spacing-xl);
-}
-
-/* 🌈 Welcome Message - So exciting! */
-.welcome-message {
-  text-align: center;
-  padding: var(--spacing-xl) var(--spacing-lg);
-  color: var(--text-primary);
-  background: rgba(255, 255, 255, 0.8);
-  border-radius: var(--radius-lg);
-  border: 4px dashed var(--primary-color);
-  margin: var(--spacing-lg);
-  box-shadow: var(--shadow-lg);
-  transform: rotate(-1deg);
-  position: relative;
-}
-
-.welcome-message::before {
-  content: "💖✨🦄✨💖";
-  position: absolute;
-  top: -15px;
-  left: 50%;
-  transform: translateX(-50%);
-  background: var(--background-main);
-  padding: 0 var(--spacing-md);
-  font-size: 1.5rem;
-}
-
-.welcome-icon {
-  font-size: 4rem;
-  color: var(--primary-color);
-  margin-bottom: var(--spacing-md);
-  animation: wiggle 2s ease-in-out infinite;
-}
-
-@keyframes wiggle {
-  0%, 100% { transform: rotate(0deg); }
-  25% { transform: rotate(5deg); }
-  75% { transform: rotate(-5deg); }
-}
-
-.welcome-message h2 {
-  font-size: 2.2rem;
-  font-weight: 900;
-  color: var(--primary-color);
-  margin-bottom: var(--spacing-sm);
-  text-shadow: 2px 2px 4px rgba(255, 105, 180, 0.3);
-  transform: rotate(1deg);
-}
-
-.welcome-message p {
-  font-size: 1.3rem;
-  line-height: 1.6;
-  max-width: 600px;
-  margin: 0 auto;
-  color: var(--text-secondary);
-  font-weight: 600;
-}
-
-/* 🗨️ Message Styles - Pony conversations! */
-.message {
-  display: flex;
-  gap: var(--spacing-md);
-  margin-bottom: var(--spacing-lg);
-  align-items: flex-start;
-  animation: messageSlide 0.5s ease-out;
-}
-
-@keyframes messageSlide {
-  from {
-    opacity: 0;
-    transform: translateY(20px) scale(0.9);
-  }
-  to {
-    opacity: 1;
-    transform: translateY(0) scale(1);
-  }
-}
-
-.message.user-message {
-  flex-direction: row-reverse;
-}
-
-.avatar {
-  width: 45px;
-  height: 45px;
-  border-radius: 50%;
-  display: flex;
-  align-items: center;
-  justify-content: center;
-  font-size: 1.2rem;
-  flex-shrink: 0;
-  border: 3px solid var(--primary-color);
-  box-shadow: var(--shadow-sm);
-}
-
-.user-message .avatar {
-  background: linear-gradient(45deg, var(--primary-color), var(--accent-yellow));
-  color: white;
-  animation: userPulse 2s ease-in-out infinite;
-}
-
-@keyframes userPulse {
-  0%, 100% { transform: scale(1); }
-  50% { transform: scale(1.05); }
-}
-
-.ai-message .avatar {
-  background: linear-gradient(45deg, var(--accent-blue), var(--accent-green));
-  color: var(--text-primary);
-  animation: ponyBounce 3s ease-in-out infinite;
-}
-
-@keyframes ponyBounce {
-  0%, 100% { transform: translateY(0px); }
-  50% { transform: translateY(-3px); }
-}
-
-.message-content {
-  max-width: 75%;
-  padding: var(--spacing-md) var(--spacing-lg);
-  border-radius: var(--radius-md);
-  word-wrap: break-word;
-  line-height: 1.6;
-  font-size: 1.1rem;
-  font-weight: 500;
-  position: relative;
-}
-
-.user-message .message-content {
-  background: linear-gradient(135deg, var(--primary-color), var(--primary-hover));
-  color: white;
-  border-bottom-right-radius: var(--spacing-xs);
-  border: 3px solid var(--accent-yellow);
-  box-shadow: var(--shadow-md);
-  transform: rotate(-0.5deg);
-}
-
-.user-message .message-content::before {
-  content: "💭";
-  position: absolute;
-  top: -8px;
-  right: -8px;
-  font-size: 1.2rem;
-}
-
-.ai-message .message-content {
-  background: linear-gradient(135deg, var(--secondary-color), var(--background-alt));
-  color: var(--text-primary);
-  border: 3px solid var(--border-color);
-  border-bottom-left-radius: var(--spacing-xs);
-  box-shadow: var(--shadow-md);
-  transform: rotate(0.5deg);
-}
-
-.ai-message .message-content::before {
-  content: "🦄";
-  position: absolute;
-  top: -8px;
-  left: -8px;
-  font-size: 1.2rem;
-}
-
-.message-timestamp {
-  font-size: 0.8rem;
-  color: var(--text-secondary);
-  margin-top: var(--spacing-xs);
-  text-align: center;
-  font-style: italic;
-}
-
-.error-message .message-content {
-  background: linear-gradient(135deg, #FFE4E1, #FFF0F5);
-  color: #DC143C;
-  border: 3px solid #FF69B4;
-}
-
-.error-message .message-content::before {
-  content: "😱";
-}
-
-/* 🤔 Typing Indicator - Pony is thinking! */
-.typing-indicator {
-  opacity: 1;
-  transition: opacity 0.5s ease;
-}
-
-.typing-indicator.hidden {
-  opacity: 0;
-  pointer-events: none;
-}
-
-.typing-animation {
-  display: flex;
-  gap: 6px;
-  align-items: center;
-}
-
-.typing-animation span {
-  width: 12px;
-  height: 12px;
-  border-radius: 50%;
-  background: linear-gradient(45deg, var(--primary-color), var(--accent-blue));
-  animation: ponyTyping 1.8s infinite ease-in-out;
-}
-
-.typing-animation span:nth-child(1) {
-  animation-delay: 0s;
-}
-
-.typing-animation span:nth-child(2) {
-  animation-delay: 0.3s;
-}
-
-.typing-animation span:nth-child(3) {
-  animation-delay: 0.6s;
-}
-
-@keyframes ponyTyping {
-  0%, 80%, 100% {
-    transform: scale(0.8) translateY(0);
-    opacity: 0.5;
-  }
-  40% {
-    transform: scale(1.2) translateY(-15px);
-    opacity: 1;
-  }
-}
-
-/* ⌨️ Input Container - Where the magic is typed! */
-.input-container {
-  background: linear-gradient(45deg, var(--background-main), var(--background-alt));
-  border-top: 4px solid var(--primary-color);
-  padding: var(--spacing-lg);
-  position: relative;
-}
-
-.input-container::before {
-  content: "🌟💖🌟💖🌟";
-  position: absolute;
-  top: -12px;
-  left: 50%;
-  transform: translateX(-50%);
-  background: var(--background-main);
-  padding: 0 var(--spacing-md);
-  font-size: 1rem;
-}
-
-.input-wrapper {
-  max-width: 850px;
-  margin: 0 auto;
-  display: flex;
-  gap: var(--spacing-md);
-  align-items: flex-end;
-  background: rgba(255, 255, 255, 0.9);
-  border: 4px solid var(--border-color);
-  border-radius: var(--radius-lg);
-  padding: var(--spacing-md);
-  box-shadow: var(--shadow-lg);
-  transition: all 0.3s ease;
-  transform: rotate(-0.3deg);
-}
-
-.input-wrapper:focus-within {
-  border-color: var(--primary-color);
-  box-shadow: 0 0 0 6px rgba(255, 105, 180, 0.3);
-  transform: rotate(0deg) scale(1.02);
-}
-
-#user-input {
-  flex: 1;
-  border: none;
-  outline: none;
-  font-family: 'Comic Sans MS', cursive, fantasy;
-  font-size: 1.2rem;
-  line-height: 1.6;
-  resize: none;
-  background: transparent;
-  color: var(--text-primary);
-  min-height: 28px;
-  max-height: 140px;
-  overflow-y: auto;
-  font-weight: 600;
-}
-
-#user-input::placeholder {
-  color: var(--text-secondary);
-  font-style: italic;
-}
-
-.send-btn {
-  background: linear-gradient(45deg, var(--primary-color), var(--accent-yellow), var(--primary-color));
-  background-size: 200% 200%;
-  animation: buttonRainbow 2s ease infinite;
-  border: 3px solid white;
-  border-radius: 50%;
-  width: 55px;
-  height: 55px;
-  display: flex;
-  align-items: center;
-  justify-content: center;
-  cursor: pointer;
-  color: white;
-  transition: all 0.3s ease;
-  flex-shrink: 0;
-  box-shadow: var(--shadow-md);
-  font-size: 1.3rem;
-  transform: rotate(-5deg);
-}
-
-@keyframes buttonRainbow {
-  0% { background-position: 0% 50%; }
-  50% { background-position: 100% 50%; }
-  100% { background-position: 0% 50%; }
-}
-
-.send-btn:hover:not(:disabled) {
-  transform: scale(1.1) rotate(0deg);
-  box-shadow: var(--shadow-lg);
-}
-
-.send-btn:disabled {
-  background: #ccc;
-  cursor: not-allowed;
-  transform: rotate(-5deg);
-  animation: none;
-}
-
-.input-footer {
-  max-width: 850px;
-  margin: var(--spacing-sm) auto 0;
-  display: flex;
-  justify-content: space-between;
-  align-items: center;
-  font-size: 0.9rem;
-  color: var(--text-secondary);
-  font-weight: 600;
-}
-
-.character-count {
-  font-weight: 700;
-  color: var(--primary-color);
-=======
-  background: var(--background-main);
-}
-
-.messages-container {
-  max-width: 800px;
-  margin: 0 auto;
-  padding-bottom: var(--spacing-xl);
-}
-
-/* Welcome Message */
-.welcome-message {
-  text-align: center;
-  padding: var(--spacing-xl) var(--spacing-lg);
-  color: var(--text-secondary);
-}
-
-.welcome-icon {
-  font-size: 3rem;
-  color: var(--primary-color);
-  margin-bottom: var(--spacing-md);
-}
-
-.welcome-message h2 {
-  font-size: 1.5rem;
-  font-weight: 600;
-  color: var(--text-primary);
-  margin-bottom: var(--spacing-sm);
-}
-
-.welcome-message p {
-  font-size: 1rem;
-  line-height: 1.5;
-  max-width: 500px;
-  margin: 0 auto;
-}
-
-/* Message Styles */
-.message {
-  display: flex;
-  gap: var(--spacing-md);
-  margin-bottom: var(--spacing-lg);
-  align-items: flex-start;
-}
-
-.message.user-message {
-  flex-direction: row-reverse;
-}
-
-.avatar {
-  width: 32px;
-  height: 32px;
-  border-radius: 50%;
-  display: flex;
-  align-items: center;
-  justify-content: center;
-  font-size: 0.875rem;
-  flex-shrink: 0;
-}
-
-.user-message .avatar {
-  background: var(--primary-color);
-  color: white;
-}
-
-.ai-message .avatar {
-  background: var(--secondary-color);
-  color: var(--primary-color);
-  border: 1px solid var(--border-color);
-}
-
-.message-content {
-  max-width: 70%;
-  padding: var(--spacing-md) var(--spacing-lg);
-  border-radius: var(--radius-md);
-  word-wrap: break-word;
-  line-height: 1.5;
-}
-
-.user-message .message-content {
-  background: var(--primary-color);
-  color: white;
-  border-bottom-right-radius: var(--spacing-xs);
-}
-
-.ai-message .message-content {
-  background: var(--secondary-color);
-  color: var(--text-primary);
-  border: 1px solid var(--border-color);
-  border-bottom-left-radius: var(--spacing-xs);
-}
-
-.message-timestamp {
-  font-size: 0.75rem;
-  color: var(--text-secondary);
-  margin-top: var(--spacing-xs);
-  text-align: center;
-}
-
-.error-message .message-content {
-  background: #fee2e2;
-  color: #dc2626;
-  border: 1px solid #fecaca;
-}
-
-/* Typing Indicator */
-.typing-indicator {
-  opacity: 1;
-  transition: opacity 0.3s ease;
-}
-
-.typing-indicator.hidden {
-  opacity: 0;
-  pointer-events: none;
-}
-
-.typing-animation {
-  display: flex;
-  gap: 4px;
-  align-items: center;
-}
-
-.typing-animation span {
-  width: 8px;
-  height: 8px;
-  border-radius: 50%;
-  background: var(--text-secondary);
-  animation: typing 1.4s infinite ease-in-out;
-}
-
-.typing-animation span:nth-child(1) {
-  animation-delay: 0s;
-}
-
-.typing-animation span:nth-child(2) {
-  animation-delay: 0.2s;
-}
-
-.typing-animation span:nth-child(3) {
-  animation-delay: 0.4s;
-}
-
-@keyframes typing {
-  0%, 60%, 100% {
-    transform: translateY(0);
-    opacity: 0.4;
-  }
-  30% {
-    transform: translateY(-10px);
-    opacity: 1;
-  }
-}
-
-/* Input Container */
-.input-container {
-  background: var(--background-main);
-  border-top: 1px solid var(--border-color);
-  padding: var(--spacing-lg);
-}
-
-.input-wrapper {
-  max-width: 800px;
-  margin: 0 auto;
-  display: flex;
-  gap: var(--spacing-md);
-  align-items: flex-end;
-  background: var(--background-main);
-  border: 1px solid var(--border-color);
-  border-radius: var(--radius-lg);
-  padding: var(--spacing-md);
-  box-shadow: var(--shadow-sm);
-  transition: border-color 0.2s ease, box-shadow 0.2s ease;
-}
-
-.input-wrapper:focus-within {
-  border-color: var(--primary-color);
-  box-shadow: 0 0 0 3px rgba(16, 163, 127, 0.1);
-}
-
-#user-input {
-  flex: 1;
-  border: none;
-  outline: none;
-  font-family: inherit;
-  font-size: 1rem;
-  line-height: 1.5;
-  resize: none;
-  background: transparent;
-  color: var(--text-primary);
-  min-height: 24px;
-  max-height: 120px;
-  overflow-y: auto;
-}
-
-#user-input::placeholder {
-  color: var(--text-secondary);
-}
-
-.send-btn {
-  background: var(--primary-color);
-  border: none;
-  border-radius: var(--radius-sm);
-  width: 40px;
-  height: 40px;
-  display: flex;
-  align-items: center;
-  justify-content: center;
-  cursor: pointer;
-  color: white;
-  transition: all 0.2s ease;
-  flex-shrink: 0;
-}
-
-.send-btn:hover:not(:disabled) {
-  background: var(--primary-hover);
-  transform: translateY(-1px);
-}
-
-.send-btn:disabled {
-  background: var(--text-secondary);
-  cursor: not-allowed;
-  transform: none;
-}
-
-.input-footer {
-  max-width: 800px;
-  margin: var(--spacing-sm) auto 0;
-  display: flex;
-  justify-content: space-between;
-  align-items: center;
-  font-size: 0.75rem;
-  color: var(--text-secondary);
-}
-
-.character-count {
-  font-weight: 500;
->>>>>>> 05ffa0c1
-}
-
-/* Responsive Design */
-@media (max-width: 768px) {
-  .chat-header {
-    padding: var(--spacing-md);
-  }
-  
-  .chat-container {
-    padding: var(--spacing-md);
-  }
-  
-  .input-container {
-    padding: var(--spacing-md);
-  }
-  
-  .message-content {
-    max-width: 85%;
-  }
-  
-  .welcome-message {
-    padding: var(--spacing-lg) var(--spacing-md);
-  }
-  
-  .input-hint {
-    display: none;
-  }
-}
-
-@media (max-width: 480px) {
-  .chat-title span {
-    display: none;
-  }
-  
-  .header-actions {
-    gap: var(--spacing-xs);
-  }
-  
-  .message-content {
-    max-width: 90%;
-    padding: var(--spacing-sm) var(--spacing-md);
-  }
-}
-
-/* Scrollbar Styling */
-.chat-container::-webkit-scrollbar {
-  width: 6px;
-}
-
-.chat-container::-webkit-scrollbar-track {
-  background: transparent;
-}
-
-.chat-container::-webkit-scrollbar-thumb {
-  background: var(--border-color);
-  border-radius: 3px;
-}
-
-.chat-container::-webkit-scrollbar-thumb:hover {
-  background: var(--text-secondary);
-}
-
-/* Loading States */
-.message-content.loading {
-  background: var(--background-alt);
-  color: var(--text-secondary);
-  font-style: italic;
-}
-
-/* Animation for new messages */
-@keyframes slideIn {
-  from {
-    opacity: 0;
-    transform: translateY(10px);
-  }
-  to {
-    opacity: 1;
-    transform: translateY(0);
-  }
-}
-
-.message {
-  animation: slideIn 0.3s ease;
-}
+/* 🦄 MAGICAL PINK PONY CHAT INTERFACE! ✨ */
+* {
+  margin: 0;
+  padding: 0;
+  box-sizing: border-box;
+}
+
+:root {
+  --primary-color: #FF69B4;
+  --primary-hover: #FF1493;
+  --secondary-color: #FFB6C1;
+  --border-color: #FFC0CB;
+  --text-primary: #8B008B;
+  --text-secondary: #DA70D6;
+  --background-main: #FFF0F5;
+  --background-alt: #E6E6FA;
+  --accent-yellow: #F0E68C;
+  --accent-green: #98FB98;
+  --accent-blue: #87CEEB;
+  --shadow-sm: 0 2px 8px rgba(255, 105, 180, 0.3);
+  --shadow-md: 0 6px 16px rgba(255, 105, 180, 0.4);
+  --shadow-lg: 0 12px 24px rgba(255, 105, 180, 0.5);
+  --radius-sm: 20px;
+  --radius-md: 25px;
+  --radius-lg: 30px;
+  --spacing-xs: 6px;
+  --spacing-sm: 12px;
+  --spacing-md: 18px;
+  --spacing-lg: 28px;
+  --spacing-xl: 38px;
+}
+
+body {
+  font-family: 'Comic Sans MS', cursive, 'Bubblegum Sans', fantasy, 'Trebuchet MS', sans-serif;
+  line-height: 1.8;
+  color: var(--text-primary);
+  background: linear-gradient(135deg, var(--background-main) 0%, var(--background-alt) 50%, #F0F8FF 100%);
+  height: 100vh;
+  overflow: hidden;
+  position: relative;
+}
+
+/* ✨ Magical sparkles background! ✨ */
+body::before {
+  content: '';
+  position: fixed;
+  top: 0;
+  left: 0;
+  width: 100%;
+  height: 100%;
+  background-image: 
+    radial-gradient(2px 2px at 20px 30px, #FF69B4, transparent),
+    radial-gradient(2px 2px at 40px 70px, #87CEEB, transparent),
+    radial-gradient(1px 1px at 90px 40px, #F0E68C, transparent),
+    radial-gradient(1px 1px at 130px 80px, #98FB98, transparent),
+    radial-gradient(2px 2px at 160px 30px, #DDA0DD, transparent);
+  background-repeat: repeat;
+  background-size: 200px 100px;
+  animation: sparkle 3s linear infinite;
+  pointer-events: none;
+  z-index: 1;
+}
+
+@keyframes sparkle {
+  from { transform: translateY(0px); }
+  to { transform: translateY(-100px); }
+}
+
+/* 🌟 Cursor sparkle trail! */
+.sparkle-cursor {
+  position: fixed;
+  width: 20px;
+  height: 20px;
+  pointer-events: none;
+  z-index: 9999;
+  background: radial-gradient(circle, #FFD700 0%, transparent 70%);
+  border-radius: 50%;
+  animation: sparkleFloat 1s ease-out forwards;
+}
+
+@keyframes sparkleFloat {
+  0% {
+    opacity: 1;
+    transform: scale(0) rotate(0deg);
+  }
+  100% {
+    opacity: 0;
+    transform: scale(1.5) rotate(180deg);
+  }
+}
+
+#app {
+  height: 100vh;
+  display: flex;
+  flex-direction: column;
+  position: relative;
+  z-index: 2;
+}
+
+/* 🦄 Header Styles - Where the magic begins! */
+.chat-header {
+  background: linear-gradient(90deg, var(--primary-color), var(--accent-yellow), var(--accent-green), var(--accent-blue), var(--primary-color));
+  background-size: 200% 200%;
+  animation: rainbow 4s ease infinite;
+  border-bottom: 3px solid var(--border-color);
+  padding: var(--spacing-md) var(--spacing-lg);
+  z-index: 100;
+  position: relative;
+  box-shadow: var(--shadow-md);
+}
+
+@keyframes rainbow {
+  0% { background-position: 0% 50%; }
+  50% { background-position: 100% 50%; }
+  100% { background-position: 0% 50%; }
+}
+
+.header-content {
+  display: flex;
+  justify-content: space-between;
+  align-items: center;
+  max-width: 850px;
+  margin: 0 auto;
+}
+
+.chat-title {
+  display: flex;
+  align-items: center;
+  gap: var(--spacing-sm);
+  font-size: 1.8rem;
+  font-weight: 900;
+  color: white;
+  text-shadow: 2px 2px 4px rgba(0,0,0,0.3);
+  animation: bounce 2s ease-in-out infinite;
+}
+
+@keyframes bounce {
+  0%, 100% { transform: translateY(0px); }
+  50% { transform: translateY(-5px); }
+}
+
+.chat-title i {
+  color: #FFD700;
+  font-size: 2.2rem;
+  animation: spin 3s linear infinite;
+}
+
+@keyframes spin {
+  from { transform: rotate(0deg); }
+  to { transform: rotate(360deg); }
+}
+
+.header-actions {
+  display: flex;
+  gap: var(--spacing-sm);
+}
+
+.header-btn {
+  background: rgba(255, 255, 255, 0.9);
+  border: 3px solid var(--primary-color);
+  border-radius: var(--radius-sm);
+  padding: var(--spacing-sm);
+  cursor: pointer;
+  color: var(--primary-color);
+  transition: all 0.3s ease;
+  display: flex;
+  align-items: center;
+  justify-content: center;
+  box-shadow: var(--shadow-sm);
+  font-weight: bold;
+  font-size: 0.9rem;
+}
+
+.header-btn:first-child {
+  min-width: 60px;
+  height: 45px;
+  transform: rotate(-2deg);
+}
+
+.header-btn:nth-child(2) {
+  min-width: 55px;
+  height: 52px;
+  transform: rotate(1.5deg);
+}
+
+.header-btn:hover {
+  background: var(--accent-yellow);
+  color: var(--text-primary);
+  transform: scale(1.15) rotate(0deg);
+  box-shadow: var(--shadow-md);
+}
+
+/* 💖 Main Chat Container - Where ponies chat! */
+.chat-container {
+  flex: 1;
+  overflow-y: auto;
+  padding: var(--spacing-lg);
+  background: transparent;
+  position: relative;
+}
+
+.messages-container {
+  max-width: 850px;
+  margin: 0 auto;
+  padding-bottom: var(--spacing-xl);
+}
+
+/* 🌈 Welcome Message - So exciting! */
+.welcome-message {
+  text-align: center;
+  padding: var(--spacing-xl) var(--spacing-lg);
+  color: var(--text-primary);
+  background: rgba(255, 255, 255, 0.8);
+  border-radius: var(--radius-lg);
+  border: 4px dashed var(--primary-color);
+  margin: var(--spacing-lg);
+  box-shadow: var(--shadow-lg);
+  transform: rotate(-1deg);
+  position: relative;
+}
+
+.welcome-message::before {
+  content: "💖✨🦄✨💖";
+  position: absolute;
+  top: -15px;
+  left: 50%;
+  transform: translateX(-50%);
+  background: var(--background-main);
+  padding: 0 var(--spacing-md);
+  font-size: 1.5rem;
+}
+
+.welcome-icon {
+  font-size: 4rem;
+  color: var(--primary-color);
+  margin-bottom: var(--spacing-md);
+  animation: wiggle 2s ease-in-out infinite;
+}
+
+@keyframes wiggle {
+  0%, 100% { transform: rotate(0deg); }
+  25% { transform: rotate(5deg); }
+  75% { transform: rotate(-5deg); }
+}
+
+.welcome-message h2 {
+  font-size: 2.2rem;
+  font-weight: 900;
+  color: var(--primary-color);
+  margin-bottom: var(--spacing-sm);
+  text-shadow: 2px 2px 4px rgba(255, 105, 180, 0.3);
+  transform: rotate(1deg);
+}
+
+.welcome-message p {
+  font-size: 1.3rem;
+  line-height: 1.6;
+  max-width: 600px;
+  margin: 0 auto;
+  color: var(--text-secondary);
+  font-weight: 600;
+}
+
+/* 🗨️ Message Styles - Pony conversations! */
+.message {
+  display: flex;
+  gap: var(--spacing-md);
+  margin-bottom: var(--spacing-lg);
+  align-items: flex-start;
+  animation: messageSlide 0.5s ease-out;
+}
+
+@keyframes messageSlide {
+  from {
+    opacity: 0;
+    transform: translateY(20px) scale(0.9);
+  }
+  to {
+    opacity: 1;
+    transform: translateY(0) scale(1);
+  }
+}
+
+.message.user-message {
+  flex-direction: row-reverse;
+}
+
+.avatar {
+  width: 45px;
+  height: 45px;
+  border-radius: 50%;
+  display: flex;
+  align-items: center;
+  justify-content: center;
+  font-size: 1.2rem;
+  flex-shrink: 0;
+  border: 3px solid var(--primary-color);
+  box-shadow: var(--shadow-sm);
+}
+
+.user-message .avatar {
+  background: linear-gradient(45deg, var(--primary-color), var(--accent-yellow));
+  color: white;
+  animation: userPulse 2s ease-in-out infinite;
+}
+
+@keyframes userPulse {
+  0%, 100% { transform: scale(1); }
+  50% { transform: scale(1.05); }
+}
+
+.ai-message .avatar {
+  background: linear-gradient(45deg, var(--accent-blue), var(--accent-green));
+  color: var(--text-primary);
+  animation: ponyBounce 3s ease-in-out infinite;
+}
+
+@keyframes ponyBounce {
+  0%, 100% { transform: translateY(0px); }
+  50% { transform: translateY(-3px); }
+}
+
+.message-content {
+  max-width: 75%;
+  padding: var(--spacing-md) var(--spacing-lg);
+  border-radius: var(--radius-md);
+  word-wrap: break-word;
+  line-height: 1.6;
+  font-size: 1.1rem;
+  font-weight: 500;
+  position: relative;
+}
+
+.user-message .message-content {
+  background: linear-gradient(135deg, var(--primary-color), var(--primary-hover));
+  color: white;
+  border-bottom-right-radius: var(--spacing-xs);
+  border: 3px solid var(--accent-yellow);
+  box-shadow: var(--shadow-md);
+  transform: rotate(-0.5deg);
+}
+
+.user-message .message-content::before {
+  content: "💭";
+  position: absolute;
+  top: -8px;
+  right: -8px;
+  font-size: 1.2rem;
+}
+
+.ai-message .message-content {
+  background: linear-gradient(135deg, var(--secondary-color), var(--background-alt));
+  color: var(--text-primary);
+  border: 3px solid var(--border-color);
+  border-bottom-left-radius: var(--spacing-xs);
+  box-shadow: var(--shadow-md);
+  transform: rotate(0.5deg);
+}
+
+.ai-message .message-content::before {
+  content: "🦄";
+  position: absolute;
+  top: -8px;
+  left: -8px;
+  font-size: 1.2rem;
+}
+
+.message-timestamp {
+  font-size: 0.8rem;
+  color: var(--text-secondary);
+  margin-top: var(--spacing-xs);
+  text-align: center;
+  font-style: italic;
+}
+
+.error-message .message-content {
+  background: linear-gradient(135deg, #FFE4E1, #FFF0F5);
+  color: #DC143C;
+  border: 3px solid #FF69B4;
+}
+
+.error-message .message-content::before {
+  content: "😱";
+}
+
+/* 🤔 Typing Indicator - Pony is thinking! */
+.typing-indicator {
+  opacity: 1;
+  transition: opacity 0.5s ease;
+}
+
+.typing-indicator.hidden {
+  opacity: 0;
+  pointer-events: none;
+}
+
+.typing-animation {
+  display: flex;
+  gap: 6px;
+  align-items: center;
+}
+
+.typing-animation span {
+  width: 12px;
+  height: 12px;
+  border-radius: 50%;
+  background: linear-gradient(45deg, var(--primary-color), var(--accent-blue));
+  animation: ponyTyping 1.8s infinite ease-in-out;
+}
+
+.typing-animation span:nth-child(1) {
+  animation-delay: 0s;
+}
+
+.typing-animation span:nth-child(2) {
+  animation-delay: 0.3s;
+}
+
+.typing-animation span:nth-child(3) {
+  animation-delay: 0.6s;
+}
+
+@keyframes ponyTyping {
+  0%, 80%, 100% {
+    transform: scale(0.8) translateY(0);
+    opacity: 0.5;
+  }
+  40% {
+    transform: scale(1.2) translateY(-15px);
+    opacity: 1;
+  }
+}
+
+/* ⌨️ Input Container - Where the magic is typed! */
+.input-container {
+  background: linear-gradient(45deg, var(--background-main), var(--background-alt));
+  border-top: 4px solid var(--primary-color);
+  padding: var(--spacing-lg);
+  position: relative;
+}
+
+.input-container::before {
+  content: "🌟💖🌟💖🌟";
+  position: absolute;
+  top: -12px;
+  left: 50%;
+  transform: translateX(-50%);
+  background: var(--background-main);
+  padding: 0 var(--spacing-md);
+  font-size: 1rem;
+}
+
+.input-wrapper {
+  max-width: 850px;
+  margin: 0 auto;
+  display: flex;
+  gap: var(--spacing-md);
+  align-items: flex-end;
+  background: rgba(255, 255, 255, 0.9);
+  border: 4px solid var(--border-color);
+  border-radius: var(--radius-lg);
+  padding: var(--spacing-md);
+  box-shadow: var(--shadow-lg);
+  transition: all 0.3s ease;
+  transform: rotate(-0.3deg);
+}
+
+.input-wrapper:focus-within {
+  border-color: var(--primary-color);
+  box-shadow: 0 0 0 6px rgba(255, 105, 180, 0.3);
+  transform: rotate(0deg) scale(1.02);
+}
+
+#user-input {
+  flex: 1;
+  border: none;
+  outline: none;
+  font-family: 'Comic Sans MS', cursive, fantasy;
+  font-size: 1.2rem;
+  line-height: 1.6;
+  resize: none;
+  background: transparent;
+  color: var(--text-primary);
+  min-height: 28px;
+  max-height: 140px;
+  overflow-y: auto;
+  font-weight: 600;
+}
+
+#user-input::placeholder {
+  color: var(--text-secondary);
+  font-style: italic;
+}
+
+.send-btn {
+  background: linear-gradient(45deg, var(--primary-color), var(--accent-yellow), var(--primary-color));
+  background-size: 200% 200%;
+  animation: buttonRainbow 2s ease infinite;
+  border: 3px solid white;
+  border-radius: 50%;
+  width: 55px;
+  height: 55px;
+  display: flex;
+  align-items: center;
+  justify-content: center;
+  cursor: pointer;
+  color: white;
+  transition: all 0.3s ease;
+  flex-shrink: 0;
+  box-shadow: var(--shadow-md);
+  font-size: 1.3rem;
+  transform: rotate(-5deg);
+}
+
+@keyframes buttonRainbow {
+  0% { background-position: 0% 50%; }
+  50% { background-position: 100% 50%; }
+  100% { background-position: 0% 50%; }
+}
+
+.send-btn:hover:not(:disabled) {
+  transform: scale(1.1) rotate(0deg);
+  box-shadow: var(--shadow-lg);
+}
+
+.send-btn:disabled {
+  background: #ccc;
+  cursor: not-allowed;
+  transform: rotate(-5deg);
+  animation: none;
+}
+
+.input-footer {
+  max-width: 850px;
+  margin: var(--spacing-sm) auto 0;
+  display: flex;
+  justify-content: space-between;
+  align-items: center;
+  font-size: 0.9rem;
+  color: var(--text-secondary);
+  font-weight: 600;
+}
+
+.character-count {
+  font-weight: 700;
+  color: var(--primary-color);
+}
+
+/* Responsive Design */
+@media (max-width: 768px) {
+  .chat-header {
+    padding: var(--spacing-md);
+  }
+  
+  .chat-container {
+    padding: var(--spacing-md);
+  }
+  
+  .input-container {
+    padding: var(--spacing-md);
+  }
+  
+  .message-content {
+    max-width: 85%;
+  }
+  
+  .welcome-message {
+    padding: var(--spacing-lg) var(--spacing-md);
+  }
+  
+  .input-hint {
+    display: none;
+  }
+}
+
+@media (max-width: 480px) {
+  .chat-title span {
+    display: none;
+  }
+  
+  .header-actions {
+    gap: var(--spacing-xs);
+  }
+  
+  .message-content {
+    max-width: 90%;
+    padding: var(--spacing-sm) var(--spacing-md);
+  }
+}
+
+/* Scrollbar Styling */
+.chat-container::-webkit-scrollbar {
+  width: 6px;
+}
+
+.chat-container::-webkit-scrollbar-track {
+  background: transparent;
+}
+
+.chat-container::-webkit-scrollbar-thumb {
+  background: var(--border-color);
+  border-radius: 3px;
+}
+
+.chat-container::-webkit-scrollbar-thumb:hover {
+  background: var(--text-secondary);
+}
+
+/* Loading States */
+.message-content.loading {
+  background: var(--background-alt);
+  color: var(--text-secondary);
+  font-style: italic;
+}
+
+/* Animation for new messages */
+@keyframes slideIn {
+  from {
+    opacity: 0;
+    transform: translateY(10px);
+  }
+  to {
+    opacity: 1;
+    transform: translateY(0);
+  }
+}
+
+.message {
+  animation: slideIn 0.3s ease;
+}