using System.Net;
using System.Text.Json;
using Microsoft.Azure.Functions.Worker;
using Microsoft.Azure.Functions.Worker.Http;
using Microsoft.Extensions.Logging;
using Azure.AI.Agents.Persistent;
using Azure.Identity;

namespace AIFoundryProxy
{    /// <summary>
    /// Azure Function that acts as a proxy to AI Foundry, enabling browser-based applications
    /// to securely connect to AI Foundry agents using managed identity authentication.
    /// 
    /// Architecture Decision: Agent ID and Name are kept as application configuration
    /// rather than infrastructure parameters for better separation of concerns.
    /// The AI Foundry workspace endpoint is automatically retrieved from infrastructure.
    /// </summary>
    public class AIFoundryProxyFunction
    {
        private readonly ILogger _logger;
        private readonly string _projectEndpoint;
        private readonly string _agentId;
        private readonly string _agentName;
        private PersistentAgentsClient? _agentsClient;        public AIFoundryProxyFunction(ILoggerFactory loggerFactory)
        {
            _logger = loggerFactory.CreateLogger<AIFoundryProxyFunction>();
            
            // Get environment variables for AI Foundry connection
            _projectEndpoint = Environment.GetEnvironmentVariable("AI_FOUNDRY_ENDPOINT") 
                ?? "https://ai-foundry-dev-eus.services.ai.azure.com/api/projects/firstProject";
            
            // Agent configuration - can be hardcoded since it's application-specific
            // These could also be moved to app configuration or Key Vault for flexibility
            _agentId = Environment.GetEnvironmentVariable("AI_FOUNDRY_AGENT_ID") 
                ?? "asst_dH7M0nbmdRblhSQO8nIGIYF4"; // Default CancerBot agent
            _agentName = Environment.GetEnvironmentVariable("AI_FOUNDRY_AGENT_NAME") 
<<<<<<< HEAD
                ?? "AI in a Box";
=======
                ?? "CancerBot"; // Default agent name
            
            var workspaceName = Environment.GetEnvironmentVariable("AI_FOUNDRY_WORKSPACE_NAME") ?? "Unknown";
>>>>>>> 9a38058a
            
            _logger.LogInformation($"🔗 AI Foundry Connection Details:");
            _logger.LogInformation($"   📍 Project Endpoint: {_projectEndpoint}");
            _logger.LogInformation($"   🏢 Workspace: {workspaceName}");
            _logger.LogInformation($"   🤖 Agent: {_agentName} ({_agentId})");
            
            // Don't initialize the AI client in constructor - do it lazily on first use
            _agentsClient = null;
            
            _logger.LogInformation("🚀 AI Foundry proxy function initialized - AI client will be created on first request");
        }

        /// <summary>
        /// HTTP trigger function that handles AI Foundry chat requests.
        /// Supports CORS for browser-based applications.
        /// </summary>
        [Function("chat")]
        public async Task<HttpResponseData> RunChatAsync(
            [HttpTrigger(AuthorizationLevel.Anonymous, "post", "options")] HttpRequestData req)
        {
            _logger.LogInformation($"AI Foundry chat request received from {req.Url}");

            // Handle CORS preflight requests
            if (req.Method == "OPTIONS")
            {
                var corsResponse = req.CreateResponse(HttpStatusCode.OK);
                AddCorsHeaders(corsResponse);
                return corsResponse;
            }

            try
            {
                // Parse the request body
                string requestBody = await new StreamReader(req.Body).ReadToEndAsync();
                var chatRequest = JsonSerializer.Deserialize<ChatRequest>(requestBody);

                if (chatRequest == null || string.IsNullOrEmpty(chatRequest.Message))
                {
                    var badRequest = req.CreateResponse(HttpStatusCode.BadRequest);
                    AddCorsHeaders(badRequest);
                    badRequest.Headers.Add("Content-Type", "application/json");
                    
                    await badRequest.WriteStringAsync(JsonSerializer.Serialize(new ChatResponse 
                    {
                        Error = "Message is required",
                        AgentName = _agentName,
                        Timestamp = DateTime.UtcNow
                    }));
                    
                    return badRequest;
                }

                _logger.LogInformation($"Processing message: {chatRequest.Message}");

                // Process the message
                var responseMessage = await ProcessMessageAsync(chatRequest.Message, chatRequest.ThreadId);

                // Generate a thread ID if this is a new conversation
                var threadId = chatRequest.ThreadId ?? Guid.NewGuid().ToString();

                var response = req.CreateResponse(HttpStatusCode.OK);
                AddCorsHeaders(response);
                response.Headers.Add("Content-Type", "application/json");
                
                await response.WriteStringAsync(JsonSerializer.Serialize(new ChatResponse 
                {
                    ThreadId = threadId,
                    Message = responseMessage,
                    AgentName = _agentName,
                    Timestamp = DateTime.UtcNow
                }));
                
                return response;
            }
            catch (Exception ex)
            {
                _logger.LogError(ex, "Error processing chat request");
                
                var errorResponse = req.CreateResponse(HttpStatusCode.InternalServerError);
                AddCorsHeaders(errorResponse);
                errorResponse.Headers.Add("Content-Type", "application/json");
                
                await errorResponse.WriteStringAsync(JsonSerializer.Serialize(new ChatResponse 
                {
                    Error = "An error occurred processing your request",
                    AgentName = _agentName,
                    Timestamp = DateTime.UtcNow
                }));
                
                return errorResponse;
            }
        }

        /// <summary>
        /// HTTP trigger function to create a new thread for conversation context.
        /// </summary>
        [Function("createThread")]
        public async Task<HttpResponseData> CreateThreadAsync(
            [HttpTrigger(AuthorizationLevel.Anonymous, "post", "options")] HttpRequestData req)
        {
            _logger.LogInformation("Create thread request received");

            // Handle CORS preflight requests
            if (req.Method == "OPTIONS")
            {
                var corsResponse = req.CreateResponse(HttpStatusCode.OK);
                AddCorsHeaders(corsResponse);
                return corsResponse;
            }

            try
            {
                // Try to initialize AI Foundry client
                var agentsClient = await InitializeAgentsClientAsync();
                
                string threadId;
                if (agentsClient != null)
                {
                    // Create real thread using AI Foundry
                    var thread = await agentsClient.Threads.CreateThreadAsync();
                    threadId = thread.Value.Id;
                    _logger.LogInformation($"✅ Created real AI Foundry thread: {threadId}");
                }
                else
                {
                    // Fallback to simulation mode
                    threadId = Guid.NewGuid().ToString();
                    _logger.LogInformation($"🎭 Created simulation thread: {threadId}");
                }
                
                var response = req.CreateResponse(HttpStatusCode.OK);
                AddCorsHeaders(response);
                response.Headers.Add("Content-Type", "application/json");
                
                await response.WriteStringAsync(JsonSerializer.Serialize(new { ThreadId = threadId }));
                return response;
            }
            catch (Exception ex)
            {
                _logger.LogError(ex, "Error creating thread");
                
                var errorResponse = req.CreateResponse(HttpStatusCode.InternalServerError);
                AddCorsHeaders(errorResponse);
                errorResponse.Headers.Add("Content-Type", "application/json");
                
                await errorResponse.WriteStringAsync(JsonSerializer.Serialize(new { error = "Failed to create thread" }));
                return errorResponse;
            }
        }

        /// <summary>
        /// Processes a chat message and returns a response.
        /// Uses real AI Foundry when available, falls back to simulation for development.
        /// </summary>
        private async Task<string> ProcessMessageAsync(string message, string? threadId = null)
        {
            try
            {
                _logger.LogInformation($"🔄 Processing message: {message} (Thread: {threadId ?? "new"})");
                
                // Try to initialize AI Foundry client if not already done
                var agentsClient = await InitializeAgentsClientAsync();
                
                if (agentsClient != null)
                {
                    // Use real AI Foundry integration
                    _logger.LogInformation("🚀 Using AI Foundry integration");
                    return await ProcessWithAIFoundryAsync(agentsClient, message, threadId);
                }
                else
                {
                    // Fall back to simulation mode
                    _logger.LogInformation("🎭 Using simulation mode (AI Foundry client not available)");
                    return await ProcessWithSimulationAsync(message, threadId);
                }
            }
            catch (Exception ex)
            {
                _logger.LogError(ex, "❌ Error processing message");
                return "I'm having technical difficulties. Please try again later.";
            }
        }

        /// <summary>
        /// Processes message using real AI Foundry API with the new SDK.
        /// </summary>
        private async Task<string> ProcessWithAIFoundryAsync(PersistentAgentsClient agentsClient, string message, string? threadId)
        {
            const int maxRetries = 3;
            const int baseDelayMs = 1000;
            
            for (int attempt = 1; attempt <= maxRetries; attempt++)
            {
                try
                {
                    _logger.LogInformation($"🔗 AI Foundry attempt {attempt}/{maxRetries}");
                    
                    // Create or get thread
                    PersistentAgentThread thread;
                    if (!string.IsNullOrEmpty(threadId))
                    {
                        try
                        {
                            var existingThread = await agentsClient.Threads.GetThreadAsync(threadId);
                            thread = existingThread.Value;
                            _logger.LogInformation($"📋 Retrieved existing thread: {threadId}");
                        }
                        catch (Exception ex)
                        {
                            _logger.LogWarning(ex, $"⚠️ Failed to retrieve thread {threadId}, creating new one");
                            var newThread = await agentsClient.Threads.CreateThreadAsync();
                            thread = newThread.Value;
                            _logger.LogInformation($"📋 Created new thread: {thread.Id}");
                        }
                    }
                    else
                    {
                        var newThread = await agentsClient.Threads.CreateThreadAsync();
                        thread = newThread.Value;
                        _logger.LogInformation($"📋 Created new thread: {thread.Id}");
                    }
                      // Add user message to thread  
                    await agentsClient.Messages.CreateMessageAsync(thread.Id, "user", message);
                    _logger.LogInformation($"💬 Added user message to thread");
                    
                    // Create and run the agent
                    var run = await agentsClient.Runs.CreateRunAsync(thread.Id, _agentId);                    _logger.LogInformation($"Started run: {run.Value.Id}");
                    
                    // Poll for completion with timeout
                    var runStatus = run.Value;
                    var pollCount = 0;
                    const int maxPolls = 240; // 2 minutes max (240 * 500ms = 120 seconds)
                    var startTime = DateTime.UtcNow;
                    string previousStatus = runStatus.Status.ToString();
                    
                    // Use case-insensitive status comparison and check for running states
                    while (IsRunningStatus(runStatus.Status.ToString()) && pollCount < maxPolls)
                    {
                        await Task.Delay(500);
                        var runUpdate = await agentsClient.Runs.GetRunAsync(thread.Id, runStatus.Id);
                        runStatus = runUpdate.Value;
                        pollCount++;
                        
                        var elapsed = DateTime.UtcNow - startTime;
                          // Log status changes only
                        var currentStatus = runStatus.Status.ToString();
                        if (pollCount == 1 || (pollCount > 1 && currentStatus != previousStatus))
                        {
                            _logger.LogInformation($"🔄 Status change: {currentStatus} at {elapsed.TotalSeconds:F1}s");
                            previousStatus = currentStatus;
                        }
                    }
                    
                    var totalElapsed = DateTime.UtcNow - startTime;
                    _logger.LogInformation($"📈 Polling completed after {pollCount} polls in {totalElapsed.TotalSeconds:F1}s. Final status: {runStatus.Status}");
                      if (runStatus.Status.ToString().Equals("Completed", StringComparison.OrdinalIgnoreCase))
                    {
                        _logger.LogInformation($"✅ Run completed successfully in {totalElapsed.TotalSeconds:F1}s");
                          // Get the messages from the thread (most recent first)
                        _logger.LogInformation($"📨 Retrieving messages from thread {thread.Id}");
                        var messages = agentsClient.Messages.GetMessages(thread.Id);
                        var messageCount = messages.Count();
                        _logger.LogInformation($"📨 Found {messageCount} total messages in thread");
                        
                        // Find the latest assistant message that was created after this run started
                        var runStartTime = run.Value.CreatedAt;
                        _logger.LogInformation($"🕒 Looking for assistant messages created after run start time: {runStartTime:HH:mm:ss}");
                        
                        var assistantMessageFound = false;
                        var messageIndex = 0;
                        foreach (var msg in messages.OrderByDescending(m => m.CreatedAt)) // Get newest messages first
                        {
                            messageIndex++;
                            _logger.LogInformation($"📝 Message {messageIndex}: Role={msg.Role}, CreatedAt={msg.CreatedAt:HH:mm:ss}");
                            
                            if (msg.Role.ToString().Equals("assistant", StringComparison.OrdinalIgnoreCase) && msg.CreatedAt >= runStartTime)
                            {
                                assistantMessageFound = true;
                                _logger.LogInformation($"🤖 Found NEW assistant message created at {msg.CreatedAt:HH:mm:ss} (after run start {runStartTime:HH:mm:ss})");
                                _logger.LogInformation($"🤖 Message has {msg.ContentItems.Count} content items");
                                  // Get the text content from the message
                                var contentIndex = 0;
                                foreach (var content in msg.ContentItems)
                                {
                                    contentIndex++;
                                    _logger.LogInformation($"📄 Content item {contentIndex}: Type={content.GetType().Name}");
                                    
                                    // Handle different content types from Azure.AI.Agents.Persistent
                                    string? responseText = null;
                                    
                                    if (content is Azure.AI.Agents.Persistent.MessageTextContent textContent)
                                    {
                                        responseText = textContent.Text;
                                        _logger.LogInformation($"� Found text content: {responseText?.Length ?? 0} characters");
                                    }
                                    else
                                    {
                                        // Fallback to toString for other content types
                                        responseText = content.ToString();
                                        _logger.LogInformation($"📝 Using ToString fallback: {responseText?.Length ?? 0} characters");
                                    }
                                    
                                    if (!string.IsNullOrEmpty(responseText) && responseText != content.GetType().Name)
                                    {
                                        var preview = responseText.Length > 100 ? responseText[..100] + "..." : responseText;
                                        _logger.LogInformation($"🎯 Returning AI response (length: {responseText.Length}): {preview}");
                                        return responseText;
                                    }
                                }
                                _logger.LogWarning($"⚠️ Assistant message found but no valid text content");
                            }
                        }
                        
                        if (!assistantMessageFound)
                        {
                            _logger.LogWarning($"⚠️ No assistant message found in {messageCount} messages after successful run");
                        }
                        
                        return "I processed your request but didn't generate a response. Please try again.";
                    }                    else if (runStatus.Status.ToString().Equals("Failed", StringComparison.OrdinalIgnoreCase))
                    {
                        _logger.LogError($"❌ Run failed after {totalElapsed.TotalSeconds:F1}s with status: {runStatus.Status}");
                        if (runStatus.LastError != null)
                        {
                            _logger.LogError($"❌ Error details: Code={runStatus.LastError.Code}, Message={runStatus.LastError.Message}");
                        }
                        else
                        {
                            _logger.LogError($"❌ No error details provided for failed run");
                        }
                        
                        if (attempt < maxRetries)
                        {
                            var delay = baseDelayMs * (int)Math.Pow(2, attempt - 1);
                            _logger.LogInformation($"🔄 Retrying failed run in {delay}ms (attempt {attempt + 1}/{maxRetries})...");
                            await Task.Delay(delay);
                            continue;
                        }
                        
                        return "I encountered an error processing your request. Please try again.";
                    }
                    else
                    {
                        var timeoutReason = pollCount >= maxPolls ? "timeout" : "unexpected status";
                        _logger.LogWarning($"⚠️ Run ended due to {timeoutReason} after {totalElapsed.TotalSeconds:F1}s. Status: {runStatus.Status}, Polls: {pollCount}/{maxPolls}");
                        
                        // Log additional context for timeouts
                        if (pollCount >= maxPolls)
                        {
                            _logger.LogWarning($"⏰ Timeout details: Ran for full {maxPolls * 0.5}s, final status was '{runStatus.Status}'");
                            if (runStatus.LastError != null)
                            {
                                _logger.LogWarning($"⏰ Last error before timeout: {runStatus.LastError.Message}");
                            }
                        }
                        
                        if (attempt < maxRetries)
                        {
                            var delay = baseDelayMs * (int)Math.Pow(2, attempt - 1);
                            _logger.LogInformation($"🔄 Retrying {timeoutReason} in {delay}ms (attempt {attempt + 1}/{maxRetries})...");
                            await Task.Delay(delay);
                            continue;
                        }
                        
                        return pollCount >= maxPolls 
                            ? "Your request is taking longer than expected. The AI service may be busy. Please try again."
                            : "I encountered an unexpected issue. Please try again.";
                    }                }
                catch (Exception ex)
                {
                    var elapsed = DateTime.UtcNow - DateTime.UtcNow; // This will be overridden if we had a startTime
                    _logger.LogError(ex, $"❌ AI Foundry API error (attempt {attempt}/{maxRetries}) after {elapsed.TotalSeconds:F1}s: {ex.GetType().Name}: {ex.Message}");
                    
                    // Log additional context for specific exception types
                    if (ex is HttpRequestException httpEx)
                    {
                        _logger.LogError($"🌐 HTTP Error Details: {httpEx.Message}");
                    }
                    else if (ex is TaskCanceledException timeoutEx)
                    {
                        _logger.LogError($"⏰ Timeout Error Details: {timeoutEx.Message}");
                    }
                    else if (ex is UnauthorizedAccessException authEx)
                    {
                        _logger.LogError($"🔐 Authentication Error Details: {authEx.Message}");
                    }
                    
                    // Log inner exception if present
                    if (ex.InnerException != null)
                    {
                        _logger.LogError($"🔍 Inner Exception: {ex.InnerException.GetType().Name}: {ex.InnerException.Message}");
                    }
                    
                    if (attempt < maxRetries)
                    {
                        var delay = baseDelayMs * (int)Math.Pow(2, attempt - 1);
                        _logger.LogInformation($"🔄 Retrying after exception in {delay}ms (attempt {attempt + 1}/{maxRetries})...");
                        await Task.Delay(delay);
                        continue;
                    }
                    
                    throw;
                }
            }
            
            return "I'm having difficulty connecting to the AI service. Please try again later.";
        }

        /// <summary>
        /// Enhanced version with step-by-step debugging
        /// </summary>
        private async Task<string> ProcessWithAIFoundryAsync(string message, string? threadId = null)
        {
            var stepNumber = 1;
            _logger.LogInformation($"🔍 STEP {stepNumber++}: Starting ProcessWithAIFoundryAsync");
            _logger.LogInformation($"   📝 Message: '{message}'");
            _logger.LogInformation($"   🧵 ThreadId: '{threadId ?? "null"}'");
            
            try
            {
                var agentsClient = await InitializeAgentsClientAsync();
                if (agentsClient == null)
                {
                    _logger.LogWarning($"❌ STEP {stepNumber}: AgentsClient initialization failed");
                    throw new InvalidOperationException("Failed to initialize AI Foundry client");
                }
                _logger.LogInformation($"✅ STEP {stepNumber++}: AgentsClient initialized successfully");

                // Get or create thread with detailed logging
                PersistentAgentThread thread;
                if (!string.IsNullOrEmpty(threadId))
                {
                    _logger.LogInformation($"🔍 STEP {stepNumber}: Attempting to retrieve existing thread: {threadId}");
                    try
                    {
                        var existingThread = await agentsClient.Threads.GetThreadAsync(threadId);
                        thread = existingThread.Value;
                        _logger.LogInformation($"✅ STEP {stepNumber++}: Retrieved existing thread successfully");
                    }
                    catch (Exception ex)
                    {
                        _logger.LogWarning($"⚠️ STEP {stepNumber}: Failed to retrieve thread {threadId}: {ex.Message}");
                        _logger.LogInformation($"🔍 STEP {stepNumber}: Creating new thread instead");
                        var newThread = await agentsClient.Threads.CreateThreadAsync();
                        thread = newThread.Value;
                        _logger.LogInformation($"✅ STEP {stepNumber++}: Created new thread: {thread.Id}");
                    }
                }
                else
                {
                    _logger.LogInformation($"🔍 STEP {stepNumber}: Creating new thread (no threadId provided)");
                    var newThread = await agentsClient.Threads.CreateThreadAsync();
                    thread = newThread.Value;
                    _logger.LogInformation($"✅ STEP {stepNumber++}: Created new thread: {thread.Id}");
                }

                // Add message with detailed logging
                _logger.LogInformation($"🔍 STEP {stepNumber}: Adding user message to thread {thread.Id}");
                _logger.LogInformation($"   📝 Message content: '{message}'");
                var messageResponse = await agentsClient.Messages.CreateMessageAsync(thread.Id, "user", message);
                _logger.LogInformation($"✅ STEP {stepNumber++}: User message added successfully. MessageId: {messageResponse.Value.Id}");

                // Create run with detailed logging
                _logger.LogInformation($"🔍 STEP {stepNumber}: Creating run with agent {_agentId}");
                var runResponse = await agentsClient.Runs.CreateRunAsync(thread.Id, _agentId);
                var runStatus = runResponse.Value;
                _logger.LogInformation($"✅ STEP {stepNumber++}: Run created successfully. RunId: {runStatus.Id}, Initial Status: {runStatus.Status}");

                // Enhanced polling with step-by-step logging
                var pollCount = 0;
                const int maxPolls = 240; // 2 minutes
                var startTime = DateTime.UtcNow;
                
                _logger.LogInformation($"🔍 STEP {stepNumber}: Starting polling loop");                _logger.LogInformation($"   ⏱️ Max polls: {maxPolls}, Timeout: {maxPolls * 500 / 1000} seconds");
                _logger.LogInformation($"   🏃 Initial run status: {runStatus.Status}");                // Fixed polling logic - use case-insensitive comparison
                while (pollCount < maxPolls)
                {                    // Check if run is complete and handle various completion statuses
                    var runStatusText = $"{runStatus.Status}".ToLowerInvariant();
                    _logger.LogInformation($"🔍 STEP {stepNumber} (Poll {pollCount + 1}): Current status = '{runStatusText}'");
                    
                    // Check for completion statuses (positive detection)
                    if (runStatusText == "completed" || runStatusText == "failed" || 
                        runStatusText == "cancelled" || runStatusText == "canceled")
                    {
                        _logger.LogInformation($"✅ STEP {stepNumber}: Run finished with status: {runStatus.Status}");
                        break;
                    }
                      // Continue polling for running statuses - FIXED: Don't break on queued status
                    if (runStatusText == "inprogress" || runStatusText == "queued" || 
                        runStatusText == "in_progress" || runStatusText == "running")
                    {
                        // These are running states - continue polling, don't break
                        _logger.LogInformation($"⏳ Run is {runStatus.Status} - continuing to poll...");
                        // Continue to the actual polling logic below
                    }
                    else if (runStatusText == "completed" || runStatusText == "failed" || 
                             runStatusText == "cancelled" || runStatusText == "canceled")
                    {
                        _logger.LogInformation($"✅ STEP {stepNumber}: Run finished with status: {runStatus.Status}");
                        break;
                    }
                    else
                    {
                        _logger.LogWarning($"⚠️ STEP {stepNumber}: Unknown status '{runStatus.Status}' - treating as completed");
                        break;
                    }

                    _logger.LogInformation($"🔍 STEP {stepNumber} (Poll {pollCount + 1}): About to sleep 500ms then check run status");
                    await Task.Delay(500);
                    
                    _logger.LogInformation($"🔍 STEP {stepNumber} (Poll {pollCount + 1}): Calling GetRunAsync for thread {thread.Id}, run {runStatus.Id}");
                    var runUpdate = await agentsClient.Runs.GetRunAsync(thread.Id, runStatus.Id);
                    var previousStatus = runStatus.Status.ToString();
                    runStatus = runUpdate.Value;
                    pollCount++;
                    
                    var elapsed = DateTime.UtcNow - startTime;
                    
                    _logger.LogInformation($"🔍 STEP {stepNumber} (Poll {pollCount}): GetRunAsync completed");
                    _logger.LogInformation($"   📊 Previous Status: {previousStatus}");
                    _logger.LogInformation($"   📊 Current Status: {runStatus.Status}");
                    _logger.LogInformation($"   ⏱️ Elapsed: {elapsed.TotalSeconds:F1}s");
                    
                    // Check if status changed
                    if (previousStatus != runStatus.Status.ToString())
                    {
                        _logger.LogInformation($"🔄 STATUS CHANGE DETECTED: {previousStatus} → {runStatus.Status} at {elapsed.TotalSeconds:F1}s");
                    }
                      // Break if completed - check for multiple possible status values
                    var currentStatus = runStatus.Status.ToString();
                    if (currentStatus != "InProgress" && currentStatus != "Queued" && 
                        currentStatus != "in_progress" && currentStatus != "queued")
                    {
                        _logger.LogInformation($"✅ STEP {stepNumber}: Run completed with status: {runStatus.Status}");
                        break;
                    }
                }

                stepNumber++;
                
                // Check final status
                _logger.LogInformation($"🔍 STEP {stepNumber}: Checking final run status");
                if (runStatus.Status.ToString() == "Completed")
                {
                    _logger.LogInformation($"✅ STEP {stepNumber++}: Run completed successfully, retrieving messages");
                              // Get messages with detailed logging - FIXED API call
            _logger.LogInformation($"🔍 STEP {stepNumber}: Calling GetMessages for thread {thread.Id}");
            var messages = agentsClient.Messages.GetMessages(thread.Id);
            _logger.LogInformation($"✅ STEP {stepNumber++}: GetMessages call completed");
                    
                    var messageList = messages.ToList();
                    _logger.LogInformation($"📊 STEP {stepNumber}: Retrieved {messageList.Count} messages total");
                    
                    // Find assistant response with detailed logging
                    foreach (var msg in messageList.Select((m, i) => new { Message = m, Index = i }))
                    {
                        _logger.LogInformation($"🔍 Message {msg.Index}: Role={msg.Message.Role}, CreatedAt={msg.Message.CreatedAt}");
                          if (msg.Message.Role.ToString() == "assistant")
                        {
                            _logger.LogInformation($"✅ STEP {stepNumber++}: Found assistant message");
                            var content = msg.Message.ContentItems?.FirstOrDefault();
                            if (content != null)
                            {
                                _logger.LogInformation($"📝 Content type: {content.GetType().Name}");
                                var responseText = content.ToString();
                                _logger.LogInformation($"📝 Response length: {responseText?.Length ?? 0} characters");
                                _logger.LogInformation($"✅ STEP {stepNumber}: Successfully extracted response");
                                return responseText ?? "No response content available.";
                            }
                            else
                            {
                                _logger.LogWarning($"❌ STEP {stepNumber}: Assistant message has no content");
                            }
                        }
                    }
                    
                    _logger.LogWarning($"❌ STEP {stepNumber}: No assistant response found in {messageList.Count} messages");
                    return "No assistant response found.";
                }
                else
                {
                    _logger.LogWarning($"❌ STEP {stepNumber}: Run did not complete. Final status: {runStatus.Status}");
                    return "Your request is taking longer than expected. Please try again.";
                }
            }
            catch (Exception ex)
            {
                _logger.LogError($"❌ STEP {stepNumber}: Exception occurred: {ex.GetType().Name}");
                _logger.LogError($"❌ Error message: {ex.Message}");
                _logger.LogError($"❌ Stack trace: {ex.StackTrace}");
                throw;
            }
        }

        /// <summary>
        /// Fallback simulation for development and testing when AI Foundry is not available.
        /// </summary>
        private async Task<string> ProcessWithSimulationAsync(string message, string? threadId = null)
        {
            _logger.LogInformation("🎭 Processing with simulation mode");
            
            // Simulate processing delay
            await Task.Delay(Random.Shared.Next(500, 1500));
            
            // Generate contextual responses based on keywords
            var lowerMessage = message.ToLowerInvariant();
            
            if (lowerMessage.Contains("survival") || lowerMessage.Contains("prognosis"))
            {
                _logger.LogInformation("🎯 Generated contextual response");
                return "Cancer survival rates vary significantly depending on the type, stage, and individual factors. I'd recommend discussing your specific situation with your oncologist who can provide personalized information based on your medical history and current condition.";
            }
            
            if (lowerMessage.Contains("treatment") || lowerMessage.Contains("therapy"))
            {
                _logger.LogInformation("🎯 Generated contextual response");
                return "Cancer treatments vary by type and stage. Common approaches include surgery, chemotherapy, radiation therapy, immunotherapy, and targeted therapy. What type of treatment information are you looking for?";
            }
            
            if (lowerMessage.Contains("side effect"))
            {
                _logger.LogInformation("🎯 Generated contextual response");
                return "Cancer treatment side effects can vary depending on the type of treatment. Common side effects may include fatigue, nausea, hair loss, and changes in appetite. It's important to discuss any side effects with your healthcare team.";
            }
            
            if (lowerMessage.Contains("support") || lowerMessage.Contains("help"))
            {
                _logger.LogInformation("🎯 Generated contextual response");
                return "There are many support resources available for cancer patients including support groups, counseling services, and patient advocacy organizations. Your healthcare team can help connect you with appropriate resources.";
            }
            
            // Default response
            _logger.LogInformation("🎯 Generated contextual response");
            return $"Thank you for your question about '{message}'. As AI in A Box, I'm designed to provide helpful information. Could you provide more context so I can give you the most relevant response?";
        }

        /// <summary>
        /// Lazily initializes the AI Agents client on first use to prevent startup failures
        /// </summary>
        private async Task<PersistentAgentsClient?> InitializeAgentsClientAsync()
        {
            if (_agentsClient != null)
                return _agentsClient;

            try
            {
                _logger.LogInformation($"🔗 Initializing AI Foundry client...");
                _logger.LogInformation($"   📍 Project Endpoint: '{_projectEndpoint}'");

                // Validate the endpoint URL format
                if (!Uri.TryCreate(_projectEndpoint, UriKind.Absolute, out Uri? endpointUri))
                {
                    _logger.LogError($"❌ Invalid endpoint URL format: '{_projectEndpoint}'");
                    throw new ArgumentException($"Invalid endpoint URL format: {_projectEndpoint}");
                }

                _logger.LogInformation($"✅ Endpoint URL validation passed: {endpointUri}");

                // Initialize AI Foundry client with appropriate credential chain
                _logger.LogInformation("🔐 Creating DefaultAzureCredential...");
                var credential = new DefaultAzureCredential(new DefaultAzureCredentialOptions
                {
                    ManagedIdentityClientId = Environment.GetEnvironmentVariable("AZURE_CLIENT_ID"),
                    ExcludeEnvironmentCredential = false,
                    ExcludeWorkloadIdentityCredential = false,
                    ExcludeManagedIdentityCredential = false,
                    ExcludeSharedTokenCacheCredential = false,
                    ExcludeAzureCliCredential = false,
                    ExcludeInteractiveBrowserCredential = false,
                    ExcludeVisualStudioCredential = false,
                    ExcludeVisualStudioCodeCredential = false
                });
                _logger.LogInformation("✅ DefaultAzureCredential created successfully");

                // Create PersistentAgentsClient using the project endpoint
                _logger.LogInformation($"🏗️ Creating PersistentAgentsClient with endpoint: '{_projectEndpoint}'");
                var client = new PersistentAgentsClient(_projectEndpoint, credential);
                _logger.LogInformation("✅ PersistentAgentsClient created successfully");
                
                // Test the connection by trying to get an agent
                _logger.LogInformation($"🧪 Testing connection by retrieving agent: '{_agentId}'");
                var testAgent = await client.Administration.GetAgentAsync(_agentId);
                _logger.LogInformation($"✅ Connection test successful! Agent found: '{testAgent.Value.Name}'");
                
                // Store successful client for future use
                _agentsClient = client;
                
                _logger.LogInformation("🚀 AI Foundry client fully initialized and tested");
                return client;
            }
            catch (Exception ex)
            {
                _logger.LogError(ex, $"❌ Failed to initialize AI Foundry client: {ex.Message}");
                _logger.LogError($"❌ Exception type: {ex.GetType().Name}");
                if (ex.InnerException != null)
                {
                    _logger.LogError($"❌ Inner exception: {ex.InnerException.Message}");
                    _logger.LogError($"❌ Inner exception type: {ex.InnerException.GetType().Name}");
                }
                _logger.LogWarning("💡 For local development, ensure you're logged in with 'az login' and have appropriate permissions");
                _logger.LogWarning("💡 Check that the AI_FOUNDRY_ENDPOINT is correctly set in local.settings.json");
                return null;
            }        }

        /// <summary>
        /// Helper method to determine if a run status indicates the run is still in progress.
        /// </summary>
        private static bool IsRunningStatus(string status)
        {
            if (string.IsNullOrEmpty(status))
                return false;
                
            var lowerStatus = status.ToLowerInvariant();
            return lowerStatus == "queued" || lowerStatus == "inprogress" || lowerStatus == "in_progress" || lowerStatus == "running";
        }

        /// <summary>
        /// Adds CORS headers to the response to allow browser-based requests.
        /// </summary>
        private static void AddCorsHeaders(HttpResponseData response)
        {
            response.Headers.Add("Access-Control-Allow-Origin", "*");
            response.Headers.Add("Access-Control-Allow-Methods", "GET, POST, OPTIONS");
            response.Headers.Add("Access-Control-Allow-Headers", "Content-Type, Authorization");
        }
    }

    /// <summary>
    /// Request model for chat messages.
    /// </summary>
    public class ChatRequest
    {
        public string Message { get; set; } = string.Empty;
        public string? ThreadId { get; set; }
    }

    /// <summary>
    /// Response model for chat messages.
    /// </summary>
    public class ChatResponse
    {
        public string? ThreadId { get; set; }
        public string Message { get; set; } = string.Empty;
        public string? Error { get; set; }
        public string AgentName { get; set; } = string.Empty;
        public DateTime Timestamp { get; set; }
    }
}<|MERGE_RESOLUTION|>--- conflicted
+++ resolved
@@ -34,14 +34,10 @@
             _agentId = Environment.GetEnvironmentVariable("AI_FOUNDRY_AGENT_ID") 
                 ?? "asst_dH7M0nbmdRblhSQO8nIGIYF4"; // Default CancerBot agent
             _agentName = Environment.GetEnvironmentVariable("AI_FOUNDRY_AGENT_NAME") 
-<<<<<<< HEAD
-                ?? "AI in a Box";
-=======
-                ?? "CancerBot"; // Default agent name
+                ?? "AI in a Box"; // Default agent name
             
             var workspaceName = Environment.GetEnvironmentVariable("AI_FOUNDRY_WORKSPACE_NAME") ?? "Unknown";
->>>>>>> 9a38058a
-            
+          
             _logger.LogInformation($"🔗 AI Foundry Connection Details:");
             _logger.LogInformation($"   📍 Project Endpoint: {_projectEndpoint}");
             _logger.LogInformation($"   🏢 Workspace: {workspaceName}");
