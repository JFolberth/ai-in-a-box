<Project Sdk="Microsoft.NET.Sdk">
  <PropertyGroup>
    <TargetFramework>net8.0</TargetFramework>
    <AzureFunctionsVersion>v4</AzureFunctionsVersion>
    <OutputType>Exe</OutputType>
    <ImplicitUsings>enable</ImplicitUsings>
    <Nullable>enable</Nullable>
  </PropertyGroup>
  <ItemGroup>
    <Compile Remove="tests/**" />
  </ItemGroup>  <ItemGroup>
    <PackageReference Include="Microsoft.Azure.Functions.Worker" Version="2.2.0" />
    <PackageReference Include="Microsoft.Azure.Functions.Worker.Extensions.Http" Version="3.3.0" />
    <PackageReference Include="Microsoft.Azure.Functions.Worker.Sdk" Version="2.0.6" />
<<<<<<< HEAD
    <PackageReference Include="Azure.AI.Agents.Persistent" Version="1.2.0-beta.8" />
    <PackageReference Include="Azure.Identity" Version="1.17.0" />
=======
    <PackageReference Include="Azure.AI.Agents.Persistent" Version="1.2.0-beta.7" />
    <PackageReference Include="Azure.Identity" Version="1.17.1" />
>>>>>>> 783e6989
    <PackageReference Include="Microsoft.Extensions.Hosting" Version="9.0.10" />
    <PackageReference Include="Microsoft.ApplicationInsights.WorkerService" Version="2.23.0" />
    <PackageReference Include="Microsoft.Azure.Functions.Worker.ApplicationInsights" Version="2.0.0" />
  </ItemGroup>
  <ItemGroup>
    <None Update="host.json">
      <CopyToOutputDirectory>PreserveNewest</CopyToOutputDirectory>
    </None>
    <None Update="local.settings.json">
      <CopyToOutputDirectory>PreserveNewest</CopyToOutputDirectory>
    </None>
  </ItemGroup>
</Project>
<|MERGE_RESOLUTION|>--- conflicted
+++ resolved
@@ -1,34 +1,29 @@
-<Project Sdk="Microsoft.NET.Sdk">
-  <PropertyGroup>
-    <TargetFramework>net8.0</TargetFramework>
-    <AzureFunctionsVersion>v4</AzureFunctionsVersion>
-    <OutputType>Exe</OutputType>
-    <ImplicitUsings>enable</ImplicitUsings>
-    <Nullable>enable</Nullable>
-  </PropertyGroup>
-  <ItemGroup>
-    <Compile Remove="tests/**" />
-  </ItemGroup>  <ItemGroup>
-    <PackageReference Include="Microsoft.Azure.Functions.Worker" Version="2.2.0" />
-    <PackageReference Include="Microsoft.Azure.Functions.Worker.Extensions.Http" Version="3.3.0" />
-    <PackageReference Include="Microsoft.Azure.Functions.Worker.Sdk" Version="2.0.6" />
-<<<<<<< HEAD
-    <PackageReference Include="Azure.AI.Agents.Persistent" Version="1.2.0-beta.8" />
-    <PackageReference Include="Azure.Identity" Version="1.17.0" />
-=======
-    <PackageReference Include="Azure.AI.Agents.Persistent" Version="1.2.0-beta.7" />
-    <PackageReference Include="Azure.Identity" Version="1.17.1" />
->>>>>>> 783e6989
-    <PackageReference Include="Microsoft.Extensions.Hosting" Version="9.0.10" />
-    <PackageReference Include="Microsoft.ApplicationInsights.WorkerService" Version="2.23.0" />
-    <PackageReference Include="Microsoft.Azure.Functions.Worker.ApplicationInsights" Version="2.0.0" />
-  </ItemGroup>
-  <ItemGroup>
-    <None Update="host.json">
-      <CopyToOutputDirectory>PreserveNewest</CopyToOutputDirectory>
-    </None>
-    <None Update="local.settings.json">
-      <CopyToOutputDirectory>PreserveNewest</CopyToOutputDirectory>
-    </None>
-  </ItemGroup>
-</Project>
+<Project Sdk="Microsoft.NET.Sdk">
+  <PropertyGroup>
+    <TargetFramework>net8.0</TargetFramework>
+    <AzureFunctionsVersion>v4</AzureFunctionsVersion>
+    <OutputType>Exe</OutputType>
+    <ImplicitUsings>enable</ImplicitUsings>
+    <Nullable>enable</Nullable>
+  </PropertyGroup>
+  <ItemGroup>
+    <Compile Remove="tests/**" />
+  </ItemGroup>  <ItemGroup>
+    <PackageReference Include="Microsoft.Azure.Functions.Worker" Version="2.2.0" />
+    <PackageReference Include="Microsoft.Azure.Functions.Worker.Extensions.Http" Version="3.3.0" />
+    <PackageReference Include="Microsoft.Azure.Functions.Worker.Sdk" Version="2.0.6" />
+    <PackageReference Include="Azure.AI.Agents.Persistent" Version="1.2.0-beta.8" />
+    <PackageReference Include="Azure.Identity" Version="1.17.1" />
+    <PackageReference Include="Microsoft.Extensions.Hosting" Version="9.0.10" />
+    <PackageReference Include="Microsoft.ApplicationInsights.WorkerService" Version="2.23.0" />
+    <PackageReference Include="Microsoft.Azure.Functions.Worker.ApplicationInsights" Version="2.0.0" />
+  </ItemGroup>
+  <ItemGroup>
+    <None Update="host.json">
+      <CopyToOutputDirectory>PreserveNewest</CopyToOutputDirectory>
+    </None>
+    <None Update="local.settings.json">
+      <CopyToOutputDirectory>PreserveNewest</CopyToOutputDirectory>
+    </None>
+  </ItemGroup>
+</Project>